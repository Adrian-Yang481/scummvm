--- conflicted
+++ resolved
@@ -140,12 +140,6 @@
 	while (isspace((unsigned char)*source))
 		source++; /* Skip whitespace */
 
-<<<<<<< HEAD
-	if (*source == '$') /* SCI uses this for hex numbers */
-		return make_reg(0, (int16)strtol(source + 1, NULL, 16)); /* Hex */
-	else
-		return make_reg(0, (int16)strtol(source, NULL, 10)); /* Force decimal */
-=======
 	int16 result = 0;
 
 	if (*source == '$') {
@@ -179,7 +173,6 @@
 	}
 
 	return make_reg(0, result);
->>>>>>> fffec23a
 }
 
 
@@ -279,7 +272,7 @@
 #ifdef ENABLE_SCI32
 				// If the string is a string object, get to the actual string in the data selector
 				if (s->_segMan->isObject(reg))
-					reg = GET_SEL32(s->_segMan, reg, SELECTOR(data));
+					reg = readSelector(s->_segMan, reg, SELECTOR(data));
 #endif
 
 				Common::String tempsource = (reg == NULL_REG) ? "" : g_sci->getKernel()->lookupText(reg,
