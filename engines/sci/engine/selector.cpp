/* ScummVM - Graphic Adventure Engine
 *
 * ScummVM is the legal property of its developers, whose names
 * are too numerous to list here. Please refer to the COPYRIGHT
 * file distributed with this source distribution.
 *
 * This program is free software; you can redistribute it and/or
 * modify it under the terms of the GNU General Public License
 * as published by the Free Software Foundation; either version 2
 * of the License, or (at your option) any later version.

 * This program is distributed in the hope that it will be useful,
 * but WITHOUT ANY WARRANTY; without even the implied warranty of
 * MERCHANTABILITY or FITNESS FOR A PARTICULAR PURPOSE.  See the
 * GNU General Public License for more details.

 * You should have received a copy of the GNU General Public License
 * along with this program; if not, write to the Free Software
 * Foundation, Inc., 51 Franklin Street, Fifth Floor, Boston, MA 02110-1301, USA.
 *
 * $URL$
 * $Id$
 *
 */

#include "sci/sci.h"
#include "sci/engine/kernel.h"
#include "sci/engine/state.h"
#include "sci/engine/selector.h"

namespace Sci {

#if 1

#define FIND_SELECTOR(_slc_) _selectorCache._slc_ = findSelector(#_slc_)
#define FIND_SELECTOR2(_slc_, _slcstr_) _selectorCache._slc_ = findSelector(_slcstr_)

#else

// The defines below can be used to construct static selector tables for games which don't have
// a vocab.997 resource, by dumping the selector table from other similar versions or games
#define FIND_SELECTOR(_slc_) _selectorCache._slc_ = findSelector(#_slc_); \
	printf("\t{ \"%s\", %d },\n", #_slc_, _selectorCache._slc_)

#define FIND_SELECTOR2(_slc_, _slcstr_) _selectorCache._slc_ = findSelector(_slcstr_); \
	printf("\t{ \"%s\", %d },\n", _slcstr_, _selectorCache._slc_)

#endif

void Kernel::mapSelectors() {
	// species
	// superClass
	// -info-
	FIND_SELECTOR(y);
	FIND_SELECTOR(x);
	FIND_SELECTOR(view);
	FIND_SELECTOR(loop);
	FIND_SELECTOR(cel);
	FIND_SELECTOR(underBits);
	FIND_SELECTOR(nsTop);
	FIND_SELECTOR(nsLeft);
	FIND_SELECTOR(nsBottom);
	FIND_SELECTOR(lsTop);
	FIND_SELECTOR(lsLeft);
	FIND_SELECTOR(lsBottom);
	FIND_SELECTOR(lsRight);
	FIND_SELECTOR(nsRight);
	FIND_SELECTOR(signal);
	FIND_SELECTOR(illegalBits);
	FIND_SELECTOR(brTop);
	FIND_SELECTOR(brLeft);
	FIND_SELECTOR(brBottom);
	FIND_SELECTOR(brRight);
	// name
	// key
	// time
	FIND_SELECTOR(text);
	FIND_SELECTOR(elements);
	// color
	// back
	FIND_SELECTOR(mode);
	// style
	FIND_SELECTOR(state);
	FIND_SELECTOR(font);
	FIND_SELECTOR(type);
	// window
	FIND_SELECTOR(cursor);
	FIND_SELECTOR(max);
	// mark
	// who
	FIND_SELECTOR(message);
	// edit
	FIND_SELECTOR(play);
	FIND_SELECTOR(number);
	FIND_SELECTOR(handle);	// nodePtr
	FIND_SELECTOR(client);
	FIND_SELECTOR(dx);
	FIND_SELECTOR(dy);
	FIND_SELECTOR2(b_movCnt, "b-moveCnt");
	FIND_SELECTOR2(b_i1, "b-i1");
	FIND_SELECTOR2(b_i2, "b-i2");
	FIND_SELECTOR2(b_di, "b-di");
	FIND_SELECTOR2(b_xAxis, "b-xAxis");
	FIND_SELECTOR2(b_incr, "b-incr");
	FIND_SELECTOR(xStep);
	FIND_SELECTOR(yStep);
	FIND_SELECTOR(xLast);
	FIND_SELECTOR(yLast);
	FIND_SELECTOR(moveSpeed);
	FIND_SELECTOR(canBeHere);	// cantBeHere
	FIND_SELECTOR(heading);
	FIND_SELECTOR(mover);
	FIND_SELECTOR(doit);
	FIND_SELECTOR(isBlocked);
	FIND_SELECTOR(looper);
	FIND_SELECTOR(priority);
	FIND_SELECTOR(modifiers);
	FIND_SELECTOR(replay);
	// setPri
	// at
	// next
	// done
	// width
	FIND_SELECTOR(wordFail);
	FIND_SELECTOR(syntaxFail);
	// semanticFail
	// pragmaFail
	// said
	FIND_SELECTOR(claimed);
	// value
	// save
	// restore
	// title
	// button
	// icon
	// draw
	FIND_SELECTOR2(delete_, "delete");
	FIND_SELECTOR(z);
	// -----------------------------
	FIND_SELECTOR(size);
	FIND_SELECTOR(moveDone);
	FIND_SELECTOR(vol);
	FIND_SELECTOR(pri);
	FIND_SELECTOR(min);
	FIND_SELECTOR(sec);
	FIND_SELECTOR(frame);
	FIND_SELECTOR(dataInc);
	FIND_SELECTOR(palette);
	FIND_SELECTOR(cantBeHere);
	FIND_SELECTOR(nodePtr);
	FIND_SELECTOR(flags);
	FIND_SELECTOR(points);
	FIND_SELECTOR(syncCue);
	FIND_SELECTOR(syncTime);
	FIND_SELECTOR(printLang);
	FIND_SELECTOR(subtitleLang);
	FIND_SELECTOR(parseLang);
	FIND_SELECTOR(overlay);
	FIND_SELECTOR(setCursor);
	FIND_SELECTOR(topString);
	FIND_SELECTOR(scaleSignal);
	FIND_SELECTOR(scaleX);
	FIND_SELECTOR(scaleY);
<<<<<<< HEAD
=======
	FIND_SELECTOR(maxScale);
	FIND_SELECTOR(vanishingX);
	FIND_SELECTOR(vanishingY);
	FIND_SELECTOR(iconIndex);
	FIND_SELECTOR(port);
>>>>>>> fffec23a

#ifdef ENABLE_SCI32
	FIND_SELECTOR(data);
	FIND_SELECTOR(picture);
	FIND_SELECTOR(plane);
	FIND_SELECTOR(top);
	FIND_SELECTOR(left);
	FIND_SELECTOR(bottom);
	FIND_SELECTOR(right);
	FIND_SELECTOR(resY);
	FIND_SELECTOR(resX);
	FIND_SELECTOR(dimmed);
	FIND_SELECTOR(fore);
	FIND_SELECTOR(back);
	FIND_SELECTOR(fixPriority);
	FIND_SELECTOR(mirrored);
	FIND_SELECTOR(useInsetRect);
	FIND_SELECTOR(inTop);
	FIND_SELECTOR(inLeft);
	FIND_SELECTOR(inBottom);
	FIND_SELECTOR(inRight);
#endif
}

reg_t read_selector(SegManager *segMan, reg_t object, Selector selector_id) {
	ObjVarRef address;

	if (lookup_selector(segMan, object, selector_id, &address, NULL) != kSelectorVariable)
		return NULL_REG;
	else
		return *address.getPointer(segMan);
}

void write_selector(SegManager *segMan, reg_t object, Selector selector_id, reg_t value) {
	ObjVarRef address;

<<<<<<< HEAD
	if ((selector_id < 0) || (selector_id > (int)g_sci->getKernel()->getSelectorNamesSize())) {
		warning("Attempt to write to invalid selector %d of"
		         " object at %04x:%04x.", selector_id, PRINT_REG(object));
		return;
	}

	if (lookup_selector(segMan, object, selector_id, &address, NULL) != kSelectorVariable)
		warning("Selector '%s' of object at %04x:%04x could not be"
		         " written to", g_sci->getKernel()->getSelectorName(selector_id).c_str(), PRINT_REG(object));
=======
	if ((selectorId < 0) || (selectorId > (int)g_sci->getKernel()->getSelectorNamesSize())) {
		error("Attempt to write to invalid selector %d of"
		         " object at %04x:%04x.", selectorId, PRINT_REG(object));
		return;
	}

	if (lookupSelector(segMan, object, selectorId, &address, NULL) != kSelectorVariable)
		error("Selector '%s' of object at %04x:%04x could not be"
		         " written to", g_sci->getKernel()->getSelectorName(selectorId).c_str(), PRINT_REG(object));
>>>>>>> fffec23a
	else
		*address.getPointer(segMan) = value;
}

<<<<<<< HEAD
int invoke_selector_argv(EngineState *s, reg_t object, int selector_id, SelectorInvocation noinvalid,
=======
void invokeSelector(EngineState *s, reg_t object, int selectorId, 
>>>>>>> fffec23a
	int k_argc, StackPtr k_argp, int argc, const reg_t *argv) {
	int i;
	int framesize = 2 + 1 * argc;
	int slc_type;
	StackPtr stackframe = k_argp + k_argc;

	stackframe[0] = make_reg(0, selector_id);  // The selector we want to call
	stackframe[1] = make_reg(0, argc); // Argument count

<<<<<<< HEAD
	slc_type = lookup_selector(s->_segMan, object, selector_id, NULL, &address);

	if (slc_type == kSelectorNone) {
		warning("Selector '%s' of object at %04x:%04x could not be invoked",
		         g_sci->getKernel()->getSelectorName(selector_id).c_str(), PRINT_REG(object));
		if (noinvalid == kStopOnInvalidSelector)
			error("[Kernel] Not recoverable: VM was halted");
		return 1;
	}
	if (slc_type == kSelectorVariable) {
		warning("Attempting to invoke variable selector %s of object %04x:%04x",
			g_sci->getKernel()->getSelectorName(selector_id).c_str(), PRINT_REG(object));
		return 0;
=======
	slc_type = lookupSelector(s->_segMan, object, selectorId, NULL, NULL);

	if (slc_type == kSelectorNone) {
		error("Selector '%s' of object at %04x:%04x could not be invoked",
		         g_sci->getKernel()->getSelectorName(selectorId).c_str(), PRINT_REG(object));
	}
	if (slc_type == kSelectorVariable) {
		error("Attempting to invoke variable selector %s of object %04x:%04x",
			g_sci->getKernel()->getSelectorName(selectorId).c_str(), PRINT_REG(object));
>>>>>>> fffec23a
	}

	for (i = 0; i < argc; i++)
		stackframe[2 + i] = argv[i]; // Write each argument

	ExecStack *xstack;

	// Now commit the actual function:
	xstack = send_selector(s, object, object, stackframe, framesize, stackframe);

	xstack->sp += argc + 2;
	xstack->fp += argc + 2;

<<<<<<< HEAD
	run_vm(s, false); // Start a new vm

	return 0;
}

int invoke_selector(EngineState *s, reg_t object, int selector_id, SelectorInvocation noinvalid,
	int k_argc, StackPtr k_argp, int argc, ...) {
	va_list argp;
	reg_t *args = new reg_t[argc];

	va_start(argp, argc);
	for (int i = 0; i < argc; i++)
		args[i] = va_arg(argp, reg_t);
	va_end(argp);

	int retval = invoke_selector_argv(s, object, selector_id, noinvalid, k_argc, k_argp, argc, args);

	delete[] args;
	return retval;
=======
	run_vm(s); // Start a new vm
>>>>>>> fffec23a
}

SelectorType lookup_selector(SegManager *segMan, reg_t obj_location, Selector selector_id, ObjVarRef *varp, reg_t *fptr) {
	Object *obj = segMan->getObject(obj_location);
	int index;
	bool oldScriptHeader = (getSciVersion() == SCI_VERSION_0_EARLY);

	// Early SCI versions used the LSB in the selector ID as a read/write
	// toggle, meaning that we must remove it for selector lookup.
	if (oldScriptHeader)
		selector_id &= ~1;

	if (!obj) {
		error("lookup_selector(): Attempt to send to non-object or invalid script. Address was %04x:%04x",
				PRINT_REG(obj_location));
	}

	index = obj->locateVarSelector(segMan, selector_id);

	if (index >= 0) {
		// Found it as a variable
		if (varp) {
			varp->obj = obj_location;
			varp->varindex = index;
		}
		return kSelectorVariable;
	} else {
		// Check if it's a method, with recursive lookup in superclasses
		while (obj) {
			index = obj->funcSelectorPosition(selector_id);
			if (index >= 0) {
				if (fptr)
					*fptr = obj->getFunction(index);

				return kSelectorMethod;
			} else {
				obj = segMan->getObject(obj->getSuperClassSelector());
			}
		}

		return kSelectorNone;
	}


//	return _lookup_selector_function(segMan, obj, selector_id, fptr);
}

} // End of namespace Sci<|MERGE_RESOLUTION|>--- conflicted
+++ resolved
@@ -156,19 +156,15 @@
 	FIND_SELECTOR(subtitleLang);
 	FIND_SELECTOR(parseLang);
 	FIND_SELECTOR(overlay);
-	FIND_SELECTOR(setCursor);
 	FIND_SELECTOR(topString);
 	FIND_SELECTOR(scaleSignal);
 	FIND_SELECTOR(scaleX);
 	FIND_SELECTOR(scaleY);
-<<<<<<< HEAD
-=======
 	FIND_SELECTOR(maxScale);
 	FIND_SELECTOR(vanishingX);
 	FIND_SELECTOR(vanishingY);
 	FIND_SELECTOR(iconIndex);
 	FIND_SELECTOR(port);
->>>>>>> fffec23a
 
 #ifdef ENABLE_SCI32
 	FIND_SELECTOR(data);
@@ -193,29 +189,18 @@
 #endif
 }
 
-reg_t read_selector(SegManager *segMan, reg_t object, Selector selector_id) {
+reg_t readSelector(SegManager *segMan, reg_t object, Selector selectorId) {
 	ObjVarRef address;
 
-	if (lookup_selector(segMan, object, selector_id, &address, NULL) != kSelectorVariable)
+	if (lookupSelector(segMan, object, selectorId, &address, NULL) != kSelectorVariable)
 		return NULL_REG;
 	else
 		return *address.getPointer(segMan);
 }
 
-void write_selector(SegManager *segMan, reg_t object, Selector selector_id, reg_t value) {
+void writeSelector(SegManager *segMan, reg_t object, Selector selectorId, reg_t value) {
 	ObjVarRef address;
 
-<<<<<<< HEAD
-	if ((selector_id < 0) || (selector_id > (int)g_sci->getKernel()->getSelectorNamesSize())) {
-		warning("Attempt to write to invalid selector %d of"
-		         " object at %04x:%04x.", selector_id, PRINT_REG(object));
-		return;
-	}
-
-	if (lookup_selector(segMan, object, selector_id, &address, NULL) != kSelectorVariable)
-		warning("Selector '%s' of object at %04x:%04x could not be"
-		         " written to", g_sci->getKernel()->getSelectorName(selector_id).c_str(), PRINT_REG(object));
-=======
 	if ((selectorId < 0) || (selectorId > (int)g_sci->getKernel()->getSelectorNamesSize())) {
 		error("Attempt to write to invalid selector %d of"
 		         " object at %04x:%04x.", selectorId, PRINT_REG(object));
@@ -225,40 +210,20 @@
 	if (lookupSelector(segMan, object, selectorId, &address, NULL) != kSelectorVariable)
 		error("Selector '%s' of object at %04x:%04x could not be"
 		         " written to", g_sci->getKernel()->getSelectorName(selectorId).c_str(), PRINT_REG(object));
->>>>>>> fffec23a
 	else
 		*address.getPointer(segMan) = value;
 }
 
-<<<<<<< HEAD
-int invoke_selector_argv(EngineState *s, reg_t object, int selector_id, SelectorInvocation noinvalid,
-=======
 void invokeSelector(EngineState *s, reg_t object, int selectorId, 
->>>>>>> fffec23a
 	int k_argc, StackPtr k_argp, int argc, const reg_t *argv) {
 	int i;
 	int framesize = 2 + 1 * argc;
 	int slc_type;
 	StackPtr stackframe = k_argp + k_argc;
 
-	stackframe[0] = make_reg(0, selector_id);  // The selector we want to call
+	stackframe[0] = make_reg(0, selectorId);  // The selector we want to call
 	stackframe[1] = make_reg(0, argc); // Argument count
 
-<<<<<<< HEAD
-	slc_type = lookup_selector(s->_segMan, object, selector_id, NULL, &address);
-
-	if (slc_type == kSelectorNone) {
-		warning("Selector '%s' of object at %04x:%04x could not be invoked",
-		         g_sci->getKernel()->getSelectorName(selector_id).c_str(), PRINT_REG(object));
-		if (noinvalid == kStopOnInvalidSelector)
-			error("[Kernel] Not recoverable: VM was halted");
-		return 1;
-	}
-	if (slc_type == kSelectorVariable) {
-		warning("Attempting to invoke variable selector %s of object %04x:%04x",
-			g_sci->getKernel()->getSelectorName(selector_id).c_str(), PRINT_REG(object));
-		return 0;
-=======
 	slc_type = lookupSelector(s->_segMan, object, selectorId, NULL, NULL);
 
 	if (slc_type == kSelectorNone) {
@@ -268,7 +233,6 @@
 	if (slc_type == kSelectorVariable) {
 		error("Attempting to invoke variable selector %s of object %04x:%04x",
 			g_sci->getKernel()->getSelectorName(selectorId).c_str(), PRINT_REG(object));
->>>>>>> fffec23a
 	}
 
 	for (i = 0; i < argc; i++)
@@ -282,47 +246,25 @@
 	xstack->sp += argc + 2;
 	xstack->fp += argc + 2;
 
-<<<<<<< HEAD
-	run_vm(s, false); // Start a new vm
-
-	return 0;
-}
-
-int invoke_selector(EngineState *s, reg_t object, int selector_id, SelectorInvocation noinvalid,
-	int k_argc, StackPtr k_argp, int argc, ...) {
-	va_list argp;
-	reg_t *args = new reg_t[argc];
-
-	va_start(argp, argc);
-	for (int i = 0; i < argc; i++)
-		args[i] = va_arg(argp, reg_t);
-	va_end(argp);
-
-	int retval = invoke_selector_argv(s, object, selector_id, noinvalid, k_argc, k_argp, argc, args);
-
-	delete[] args;
-	return retval;
-=======
 	run_vm(s); // Start a new vm
->>>>>>> fffec23a
-}
-
-SelectorType lookup_selector(SegManager *segMan, reg_t obj_location, Selector selector_id, ObjVarRef *varp, reg_t *fptr) {
-	Object *obj = segMan->getObject(obj_location);
+}
+
+SelectorType lookupSelector(SegManager *segMan, reg_t obj_location, Selector selectorId, ObjVarRef *varp, reg_t *fptr) {
+	const Object *obj = segMan->getObject(obj_location);
 	int index;
 	bool oldScriptHeader = (getSciVersion() == SCI_VERSION_0_EARLY);
 
 	// Early SCI versions used the LSB in the selector ID as a read/write
 	// toggle, meaning that we must remove it for selector lookup.
 	if (oldScriptHeader)
-		selector_id &= ~1;
+		selectorId &= ~1;
 
 	if (!obj) {
-		error("lookup_selector(): Attempt to send to non-object or invalid script. Address was %04x:%04x",
+		error("lookupSelector(): Attempt to send to non-object or invalid script. Address was %04x:%04x",
 				PRINT_REG(obj_location));
 	}
 
-	index = obj->locateVarSelector(segMan, selector_id);
+	index = obj->locateVarSelector(segMan, selectorId);
 
 	if (index >= 0) {
 		// Found it as a variable
@@ -334,7 +276,7 @@
 	} else {
 		// Check if it's a method, with recursive lookup in superclasses
 		while (obj) {
-			index = obj->funcSelectorPosition(selector_id);
+			index = obj->funcSelectorPosition(selectorId);
 			if (index >= 0) {
 				if (fptr)
 					*fptr = obj->getFunction(index);
@@ -349,7 +291,7 @@
 	}
 
 
-//	return _lookup_selector_function(segMan, obj, selector_id, fptr);
+//	return _lookupSelector_function(segMan, obj, selectorId, fptr);
 }
 
 } // End of namespace Sci