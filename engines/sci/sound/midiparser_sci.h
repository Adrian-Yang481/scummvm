/* ScummVM - Graphic Adventure Engine
 *
 * ScummVM is the legal property of its developers, whose names
 * are too numerous to list here. Please refer to the COPYRIGHT
 * file distributed with this source distribution.
 *
 * This program is free software; you can redistribute it and/or
 * modify it under the terms of the GNU General Public License
 * as published by the Free Software Foundation; either version 2
 * of the License, or (at your option) any later version.

 * This program is distributed in the hope that it will be useful,
 * but WITHOUT ANY WARRANTY; without even the implied warranty of
 * MERCHANTABILITY or FITNESS FOR A PARTICULAR PURPOSE.  See the
 * GNU General Public License for more details.

 * You should have received a copy of the GNU General Public License
 * along with this program; if not, write to the Free Software
 * Foundation, Inc., 51 Franklin Street, Fifth Floor, Boston, MA 02110-1301, USA.
 *
 * $URL$
 * $Id$
 *
 */

#ifndef SCI_MIDIPARSER_H
#define SCI_MIDIPARSER_H

#include "sci/resource.h"
#include "sci/sound/music.h"
#include "sound/midiparser.h"

/*
 Sound drivers info: (from driver cmd0)
 AdLib/SB  : track 0 , voices 9 , patch 3	ah=1
 ProAudioSp: track 0 , voices 9 , patch 3	ah=17
 GenerlMIDI: track 7 , voices 32, patch 4	ah=1   SCI1.1
 Game Blast: track 9 , voices 12, patch 101	ah=1
 MT-32	  : track 12, voices 32, patch 1	ah=1
 PC Speaker: track 18, voices 1 , patch 0xFF ah=1
 Tandy	  : track 19, voices 3 , patch 101	ah=1
 IBM PS/1  : track 19, voices 3 , patch 101	ah=1

 */

namespace Sci {

/**
 * An extended standard MIDI (SMF) parser. Sierra used an extra channel
 * with special commands for extended functionality and animation syncing.
 * Refer to MidiParser_SMF() in /sound/midiparser_smf.cpp for the standard
 * MIDI (SMF) parser functionality that the SCI MIDI parser is based on
 */
class MidiParser_SCI : public MidiParser {
public:
	MidiParser_SCI(SciVersion soundVersion, SciMusic *music);
	~MidiParser_SCI();

	void mainThreadBegin();
	void mainThreadEnd();

	bool loadMusic(SoundResource::Track *track, MusicEntry *psnd, int channelFilterMask, SciVersion soundVersion);
	bool loadMusic(byte *, uint32) {
		return false;
	}
	void sendInitCommands();
	void unloadMusic();
	void setVolume(byte volume);
	void stop() {
		_abort_parse = true;
		allNotesOff();
	}
	void pause() {
		allNotesOff();
		if (_resetOnPause)
			jumpToTick(0);
	}

<<<<<<< HEAD
=======
	void allNotesOff();

	const byte *getMixedData() const { return _mixedData; }

	void tryToOwnChannels();
	void lostChannels();
	void sendFromScriptToDriver(uint32 midi);
	void sendToDriver(uint32 midi);
	void sendToDriver(byte status, byte firstOp, byte secondOp) {
		sendToDriver(status | ((uint32)firstOp << 8) | ((uint32)secondOp << 16));
	}

>>>>>>> fffec23a
protected:
	void parseNextEvent(EventInfo &info);
	byte *midiMixChannels();
	byte *midiFilterChannels(int channelMask);
	byte midiGetNextChannel(long ticker);

	SciMusic *_music;

	// this is set, when main thread calls us -> we send commands to queue instead to driver
	bool _mainThreadCalled;

	SciVersion _soundVersion;
	byte *_mixedData;
	SoundResource::Track *_track;
	MusicEntry *_pSnd;
	uint32 _loopTick;
	byte _volume;

	bool _signalSet;
	int16 _signalToSet;
	bool _dataincAdd;
	int16 _dataincToAdd;
	bool _resetOnPause;

<<<<<<< HEAD
	// A 16-bit mask, containing the channels used
	// by the currently parsed song
	uint16 _channelsUsed;
=======
	bool _channelUsed[16];
	int16 _channelRemap[16];
	bool _channelMuted[16];
	byte _channelVolume[16];
>>>>>>> fffec23a
};

} // End of namespace Sci

#endif<|MERGE_RESOLUTION|>--- conflicted
+++ resolved
@@ -76,8 +76,6 @@
 			jumpToTick(0);
 	}
 
-<<<<<<< HEAD
-=======
 	void allNotesOff();
 
 	const byte *getMixedData() const { return _mixedData; }
@@ -90,7 +88,6 @@
 		sendToDriver(status | ((uint32)firstOp << 8) | ((uint32)secondOp << 16));
 	}
 
->>>>>>> fffec23a
 protected:
 	void parseNextEvent(EventInfo &info);
 	byte *midiMixChannels();
@@ -115,16 +112,10 @@
 	int16 _dataincToAdd;
 	bool _resetOnPause;
 
-<<<<<<< HEAD
-	// A 16-bit mask, containing the channels used
-	// by the currently parsed song
-	uint16 _channelsUsed;
-=======
 	bool _channelUsed[16];
 	int16 _channelRemap[16];
 	bool _channelMuted[16];
 	byte _channelVolume[16];
->>>>>>> fffec23a
 };
 
 } // End of namespace Sci
