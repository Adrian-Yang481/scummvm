--- conflicted
+++ resolved
@@ -46,9 +46,6 @@
 
 #include "sci/sound/audio.h"
 #include "sci/sound/soundcmd.h"
-<<<<<<< HEAD
-#include "sci/graphics/gui.h"
-=======
 #include "sci/graphics/animate.h"
 #include "sci/graphics/cache.h"
 #include "sci/graphics/compare.h"
@@ -60,7 +57,6 @@
 #include "sci/graphics/paint16.h"
 #include "sci/graphics/paint32.h"
 #include "sci/graphics/picture.h"
->>>>>>> fffec23a
 #include "sci/graphics/ports.h"
 #include "sci/graphics/palette.h"
 #include "sci/graphics/screen.h"
@@ -119,11 +115,6 @@
 	DebugMan.addDebugChannel(kDebugLevelResMan, "ResMan", "Resource manager debugging");
 	DebugMan.addDebugChannel(kDebugLevelOnStartup, "OnStartup", "Enter debugger at start of game");
 
-<<<<<<< HEAD
-	_gamestate = 0;
-
-=======
->>>>>>> fffec23a
 	const Common::FSNode gameDataDir(ConfMan.get("path"));
 
 	SearchMan.addSubDirectoryMatching(gameDataDir, "actors");	// KQ6 hi-res portraits
@@ -173,6 +164,7 @@
 	delete _vocabulary;
 	delete _console;
 	delete _features;
+	delete _gfxMacIconBar;
 
 	delete _eventMan;
 	delete _gamestate->_segMan;
@@ -245,16 +237,10 @@
 
 	syncSoundSettings();
 
-<<<<<<< HEAD
-	GfxPalette *palette = new GfxPalette(_resMan, screen);
-	GfxCache *cache = new GfxCache(_resMan, screen, palette);
-	GfxCursor *cursor = new GfxCursor(_resMan, palette, screen);
-=======
 	// Initialize all graphics related subsystems
 	initGraphics();
 
 	debug("Emulating SCI version %s\n", getSciVersionDesc(getSciVersion()));
->>>>>>> fffec23a
 
 	if (_gameDescription->flags & ADGF_ADDENGLISH) {
 		// if game is multilingual
@@ -304,11 +290,7 @@
 
 	runGame();
 
-<<<<<<< HEAD
-	_gamestate = new EngineState(_vocabulary, segMan);
-=======
 	ConfMan.flushToDisk();
->>>>>>> fffec23a
 
 	return Common::kNoError;
 }
@@ -347,29 +329,15 @@
 		return false;
 	}
 
-<<<<<<< HEAD
-	// Add the after market GM patches for the specified game, if they exist
-	_resMan->addNewGMPatch(_gamestate->_gameId);
-=======
 	// Reset parser
 	if (_vocabulary) {
 		_vocabulary->reset();
 	}
->>>>>>> fffec23a
 
 	_gamestate->gameStartTime = _gamestate->lastWaitTime = _gamestate->_screenUpdateTime = g_system->getMillis();
 
-<<<<<<< HEAD
-	// Set the savegame dir (actually, we set it to a fake value,
-	// since we cannot let the game control where saves are stored)
-	assert(_gamestate->sys_strings->_strings[SYS_STRING_SAVEDIR]._value != 0);
-	strcpy(_gamestate->sys_strings->_strings[SYS_STRING_SAVEDIR]._value, "");
-
-	SciVersion soundVersion = _features->detectDoSoundType();
-=======
 	// Load game language into printLang property of game object
 	setSciLanguage();
->>>>>>> fffec23a
 
 	return true;
 }
