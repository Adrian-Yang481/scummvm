/* ScummVM - Graphic Adventure Engine
 *
 * ScummVM is the legal property of its developers, whose names
 * are too numerous to list here. Please refer to the COPYRIGHT
 * file distributed with this source distribution.
 *
 * This program is free software; you can redistribute it and/or
 * modify it under the terms of the GNU General Public License
 * as published by the Free Software Foundation; either version 2
 * of the License, or (at your option) any later version.
 *
 * This program is distributed in the hope that it will be useful,
 * but WITHOUT ANY WARRANTY; without even the implied warranty of
 * MERCHANTABILITY or FITNESS FOR A PARTICULAR PURPOSE.  See the
 * GNU General Public License for more details.
 *
 * You should have received a copy of the GNU General Public License
 * along with this program; if not, write to the Free Software
 * Foundation, Inc., 51 Franklin Street, Fifth Floor, Boston, MA 02110-1301, USA.
 *
 */

#ifndef ACCESS_SCREEN_H
#define ACCESS_SCREEN_H

#include "common/scummsys.h"
#include "common/rect.h"
#include "common/stream.h"
#include "access/asurface.h"

namespace Access {

class AccessEngine;

#define PALETTE_COUNT 256
#define PALETTE_SIZE (256 * 3)

struct ScreenSave {
	int _clipWidth;
	int _clipHeight;
	int _windowXAdd;
	int _windowYAdd;
	Common::Point _scroll;
	int _scrollCol;
	int _scrollRow;
	Common::Point _bufferStart;
	int _screenYOff;
};

class Screen : public ASurface {
private:
	AccessEngine *_vm;
	byte _tempPalette[PALETTE_SIZE];
	byte _rawPalette[PALETTE_SIZE];
	byte _savedPalettes[2][PALETTE_SIZE];
	int _savedPaletteCount;
	int _vesaCurrentWin;
	int _currentPanel;
	Common::Point _msVirtualOffset;
	Common::Point _virtualOffsetsTable[4];
	bool _hideFlag;
	ScreenSave _screenSave;
	int _startCycle;
	int _cycleStart;
	int _endCycle;
	Common::List<Common::Rect> _dirtyRects;

	void updatePalette();

	void mergeDirtyRects();

	bool unionRectangle(Common::Rect &destRect, const Common::Rect &src1, const Common::Rect &src2);
public:
	int _vesaMode;
	int _startColor, _numColors;
	Common::Point _bufferStart;
	int _windowXAdd, _windowYAdd;
	int _screenYOff;
	byte _manPal[0x60];
	byte _scaleTable1[256];
	byte _scaleTable2[256];
	int _vWindowWidth;
	int _vWindowHeight;
	int _vWindowBytesWide;
	int _bufferBytesWide;
	int _vWindowLinesTall;
	bool _screenChangeFlag;
public:
	virtual void copyBlock(ASurface *src, const Common::Rect &bounds);

	virtual void restoreBlock();

	virtual void drawRect();

<<<<<<< HEAD
	virtual void drawBox();

	virtual void transCopyFrom(ASurface *src, const Common::Point &destPos);
=======
	virtual void transBlitFrom(ASurface *src, const Common::Point &destPos);
>>>>>>> 4e5c8d35

	virtual void transBlitFrom(ASurface *src, const Common::Rect &bounds);

	virtual void blitFrom(Graphics::Surface &src);

	virtual void copyBuffer(Graphics::Surface *src);

	virtual void addDirtyRect(const Common::Rect &r);
public:
	Screen(AccessEngine *vm);

	virtual ~Screen() {}

	void setDisplayScan();

	void setPanel(int num);

	/**
	 * Update the underlying screen
	 */
	void updateScreen();

	/**
	 * Fade out screen
	 */
	void forceFadeOut();

	/**
	 * Fade in screen
	 */
	void forceFadeIn();

	void fadeOut() { forceFadeOut(); }
	void fadeIn() { forceFadeIn(); }
	void clearScreen();

	/**
	 * Set the initial palette
	 */
	void setInitialPalettte();

	/**
	 * Set icon palette
	 */
	void setIconPalette();

	/**
	 * Set Tex palette (Martian Memorandum)
	 */
	void setManPalette();

	void loadPalette(int fileNum, int subfile);

	void setPalette();

	void loadRawPalette(Common::SeekableReadStream *stream);

	void savePalette();

	void restorePalette();

	void getPalette(byte *pal);

	void flashPalette(int count);

	/**
	 * Copy a buffer to the screen
	 */
	void copyBuffer(const byte *data);

	void setBufferScan();

	void setScaleTable(int scale);

	/**
	 * Save all the screen display state variables
	 */
	void saveScreen();

	/**
	 * Restores previously saved screen display state variables
	 */
	void restoreScreen();

	void setPaletteCycle(int startCycle, int endCycle, int timer);

	void cyclePaletteForward();

	void cyclePaletteBackwards();
};

} // End of namespace Access

#endif /* ACCESS_SCREEN_H */<|MERGE_RESOLUTION|>--- conflicted
+++ resolved
@@ -92,13 +92,9 @@
 
 	virtual void drawRect();
 
-<<<<<<< HEAD
 	virtual void drawBox();
 
-	virtual void transCopyFrom(ASurface *src, const Common::Point &destPos);
-=======
 	virtual void transBlitFrom(ASurface *src, const Common::Point &destPos);
->>>>>>> 4e5c8d35
 
 	virtual void transBlitFrom(ASurface *src, const Common::Rect &bounds);
 
