--- conflicted
+++ resolved
@@ -2345,9 +2345,8 @@
 		if (params->processFlags & kWPFUseFile) {
 			Common::SeekableReadStream *f = NULL;
 			memcpy(buffer, params->filename, 260);
-			const char *filename = (char *)buffer + _vm->convertFilePath(buffer);
-
-<<<<<<< HEAD
+			const char *filename = (char *)buffer + _vm->convertFilePath(buffer, sizeof(buffer));
+
 			if (!_vm->_saveFileMan->listSavefiles(filename).empty()) {
 				f = _vm->_saveFileMan->openForLoading(filename);
 			} else {
@@ -2358,10 +2357,6 @@
 				else
 					f = nf;
 			}
-=======
-			memcpy(filename, params->filename, 260);
-			_vm->convertFilePath(filename, sizeof(filename));
->>>>>>> 4af0cfbd
 
 			if (f) {
 				uint32 id = f->readUint32BE();
@@ -2395,7 +2390,7 @@
 		if (params->processFlags & kWPFUseFile) {
 			Common::OutSaveFile *f;
 			memcpy(buffer, params->filename, 260);
-			const char *filename = (char *)buffer + _vm->convertFilePath(buffer);
+			const char *filename = (char *)buffer + _vm->convertFilePath(buffer, sizeof(buffer));
 
 			switch (params->fileWriteMode) {
 			case 2:
@@ -2405,14 +2400,7 @@
 				// TODO Write image to file
 				break;
 			case 0:
-<<<<<<< HEAD
 				if (!(f = _vm->_saveFileMan->openForSaving(filename))) {
-=======
-				memcpy(filename, params->filename, 260);
-				_vm->convertFilePath(filename, sizeof(filename));
-
-				if (!f.open((const char *)filename)) {
->>>>>>> 4af0cfbd
 					debug(0, "Unable to open for write '%s'", filename);
 					_vm->VAR(119) = -3;
 				} else {
