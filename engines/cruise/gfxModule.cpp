/* ScummVM - Graphic Adventure Engine
 *
 * ScummVM is the legal property of its developers, whose names
 * are too numerous to list here. Please refer to the COPYRIGHT
 * file distributed with this source distribution.
 *
 * This program is free software; you can redistribute it and/or
 * modify it under the terms of the GNU General Public License
 * as published by the Free Software Foundation; either version 2
 * of the License, or (at your option) any later version.

 * This program is distributed in the hope that it will be useful,
 * but WITHOUT ANY WARRANTY; without even the implied warranty of
 * MERCHANTABILITY or FITNESS FOR A PARTICULAR PURPOSE.  See the
 * GNU General Public License for more details.

 * You should have received a copy of the GNU General Public License
 * along with this program; if not, write to the Free Software
 * Foundation, Inc., 51 Franklin Street, Fifth Floor, Boston, MA 02110-1301, USA.
 *
 * $URL$
 * $Id$
 *
 */


#include "common/system.h"
#include "common/endian.h"
#include "common/list.h"
#include "common/rect.h"

#include "cruise/cruise.h"
#include "cruise/cruise_main.h"

namespace Cruise {

<<<<<<< HEAD
typedef Common::List<Common::Rect> RectList;
=======
uint8 page00[320 * 200];
uint8 page10[320 * 200];

char screen[320 * 200];
palEntry lpalette[256];

int palDirtyMin = 256;
int palDirtyMax = -1;

bool _dirtyRectScreen = false;
>>>>>>> fffec23a

/*gfxModuleDataStruct gfxModuleData = {
	0,			// use Tandy
	0,			// use EGA
	1,			// use VGA

	CVars.page00,			// pPage00
	CVars.page10,			// pPage10
};*/

void gfxModuleData_gfxClearFrameBuffer(uint8 *ptr) {
	memset(ptr, 0, 64000);
}

void gfxModuleData_gfxCopyScreen(const uint8 *sourcePtr, uint8 *destPtr) {
	memcpy(destPtr, sourcePtr, 320 * 200);
}

void outputBit(char *buffer, int bitPlaneNumber, uint8 data) {
	*(buffer + (8000 * bitPlaneNumber)) = data;
}

void convertGfxFromMode4(const uint8 *sourcePtr, int width, int height, uint8 *destPtr) {
	for (int y = 0; y < height; ++y) {
		for (int x = 0; x < width / 16; ++x) {
			for (int bit = 0; bit < 16; ++bit) {
				uint8 color = 0;
				for (int p = 0; p < 4; ++p) {
					if (READ_BE_UINT16(sourcePtr + p * 2) & (1 << (15 - bit))) {
						color |= 1 << p;
					}
				}
				*destPtr++ = color;
			}
			sourcePtr += 8;
		}
	}
}

void convertGfxFromMode5(const uint8 *sourcePtr, int width, int height, uint8 *destPtr) {
	int range = (width / 8) * height;

	for (int line = 0; line < 200; line++) {
		uint8 p0;
		uint8 p1;
		uint8 p2;
		uint8 p3;
		uint8 p4;

		for (int col = 0; col < 40; col++) {
			for (int bit = 0; bit < 8; bit++) {
				p0 = (sourcePtr[line*40 + col + range * 0] >> bit) & 1;
				p1 = (sourcePtr[line*40 + col + range * 1] >> bit) & 1;
				p2 = (sourcePtr[line*40 + col + range * 2] >> bit) & 1;
				p3 = (sourcePtr[line*40 + col + range * 3] >> bit) & 1;
				p4 = (sourcePtr[line*40 + col + range * 4] >> bit) & 1;

				destPtr[line * width + col * 8 + (7-bit)] = p0 | (p1 << 1) | (p2 << 2) | (p3 << 3) | (p4 << 4);
			}
		}
	}
}

void gfxModuleData_setDirtyColors(int min, int max) {
	if (min < CVars.palDirtyMin)
		CVars.palDirtyMin = min;
	if (max > CVars.palDirtyMax)
		CVars.palDirtyMax = max;
}

void gfxModuleData_setPalColor(int idx, int r, int g, int b) {
	CVars.lpalette[idx].R = r;
	CVars.lpalette[idx].G = g;
	CVars.lpalette[idx].B = b;
	gfxModuleData_setDirtyColors(idx, idx);
}

void gfxModuleData_setPalEntries(const byte *ptr, int start, int num) {
	int R, G, B, i;

	for (i = start; i < start + num; i++) {
		R = *(ptr++);
		G = *(ptr++);
		B = *(ptr++);

		CVars.lpalette[i].R = R;
		CVars.lpalette[i].G = G;
		CVars.lpalette[i].B = B;
		CVars.lpalette[i].A = 255;
	}

	gfxModuleData_setDirtyColors(start, start + num - 1);
}

void gfxModuleData_setPal256(const byte *ptr) {
	gfxModuleData_setPalEntries(ptr, 0, 256);
}

/*void gfxModuleData_setPal(uint8 *ptr) {
	int i;
	int R;
	int G;
	int B;

	for (i = 0; i < 256; i++) {
#define convertRatio 36.571428571428571428571428571429
		uint16 atariColor = *ptr;
		//bigEndianShortToNative(&atariColor);
		ptr ++;

		R = (int)(convertRatio * ((atariColor & 0x700) >> 8));
		G = (int)(convertRatio * ((atariColor & 0x070) >> 4));
		B = (int)(convertRatio * ((atariColor & 0x007)));

		if (R > 0xFF)
			R = 0xFF;
		if (G > 0xFF)
			G = 0xFF;
		if (B > 0xFF)
			B = 0xFF;

		CVars.lpalette[i].R = R;
		CVars.lpalette[i].G = G;
		CVars.lpalette[i].B = B;
		CVars.lpalette[i].A = 255;
	}

	gfxModuleData_setDirtyColors(0, 16);
}*/

void gfxModuleData_convertOldPalColor(uint16 oldColor, uint8 *pOutput) {
	int R;
	int G;
	int B;

#define convertRatio 36.571428571428571428571428571429

	R = (int)(convertRatio * ((oldColor & 0x700) >> 8));
	G = (int)(convertRatio * ((oldColor & 0x070) >> 4));
	B = (int)(convertRatio * ((oldColor & 0x007)));

	if (R > 0xFF)
		R = 0xFF;
	if (G > 0xFF)
		G = 0xFF;
	if (B > 0xFF)
		B = 0xFF;

	*(pOutput++) = R;
	*(pOutput++) = G;
	*(pOutput++) = B;
}

void gfxModuleData_gfxWaitVSync() {
}

void gfxModuleData_flip() {
}

void gfxCopyRect(const uint8 *sourceBuffer, int width, int height, byte *dest, int x, int y, int colour) {
	int xp, yp;

	for (yp = 0; yp < height; ++yp) {
		const uint8 *srcP = &sourceBuffer[yp * width];
		uint8 *destP = &dest[(y + yp) * 320 + x];

		for (xp = 0; xp < width; ++xp, ++srcP, ++destP) {
			uint8 v = *srcP;
			int xDest = x + xp;
			int yDest = y + yp;

			if ((v != 0) && (xDest >= 0) && (yDest >= 0) && (xDest < 320) && (yDest < 200))
				*destP = (v == 1) ? 0 : colour;
		}
	}
}

void gfxModuleData_Init() {
	memset(globalScreen, 0, 320 * 200);
	memset(CVars.page00, 0, 320 * 200);
	memset(CVars.page10, 0, 320 * 200);
}

void gfxModuleData_flipScreen() {
	memcpy(globalScreen, CVars.pPage00, 320 * 200);

	flip();
}

void gfxModuleData_addDirtyRect(const Common::Rect &r) {
<<<<<<< HEAD
	CVars._dirtyRects.push_back(Common::Rect(	MAX(r.left, (int16)0), MAX(r.top, (int16)0),
=======
	_vm->_dirtyRects.push_back(Common::Rect(	MAX(r.left, (int16)0), MAX(r.top, (int16)0),
>>>>>>> fffec23a
		MIN(r.right, (int16)320), MIN(r.bottom, (int16)200)));
}

/**
 * Creates the union of two rectangles.
 */
static bool unionRectangle(Common::Rect &pDest, const Common::Rect &pSrc1, const Common::Rect &pSrc2) {
	pDest.left   = MIN(pSrc1.left, pSrc2.left);
	pDest.top    = MIN(pSrc1.top, pSrc2.top);
	pDest.right  = MAX(pSrc1.right, pSrc2.right);
	pDest.bottom = MAX(pSrc1.bottom, pSrc2.bottom);

	return !pDest.isEmpty();
}

static void mergeClipRects() {
	CruiseEngine::RectList::iterator rOuter, rInner;

<<<<<<< HEAD
	for (rOuter = CVars._dirtyRects.begin(); rOuter != CVars._dirtyRects.end(); ++rOuter) {
		rInner = rOuter;
		while (++rInner != CVars._dirtyRects.end()) {
=======
	for (rOuter = _vm->_dirtyRects.begin(); rOuter != _vm->_dirtyRects.end(); ++rOuter) {
		rInner = rOuter;
		while (++rInner != _vm->_dirtyRects.end()) {
>>>>>>> fffec23a

			if ((*rOuter).intersects(*rInner)) {
				// these two rectangles overlap, so translate it to a bigger rectangle
				// that contains both of them
				unionRectangle(*rOuter, *rOuter, *rInner);

				// remove the inner rect from the list
<<<<<<< HEAD
				CVars._dirtyRects.erase(rInner);
=======
				_vm->_dirtyRects.erase(rInner);
>>>>>>> fffec23a

				// move back to beginning of list
				rInner = rOuter;
			}
		}
	}
}

void gfxModuleData_updatePalette() {
	byte paletteRGBA[256 * 4];

	if (CVars.palDirtyMax != -1) {
		for (int i = CVars.palDirtyMin; i <= CVars.palDirtyMax; i++) {
			paletteRGBA[i * 4 + 0] = CVars.lpalette[i].R;
			paletteRGBA[i * 4 + 1] = CVars.lpalette[i].G;
			paletteRGBA[i * 4 + 2] = CVars.lpalette[i].B;
			paletteRGBA[i * 4 + 3] = 0xFF;
		}
		g_system->setPalette(paletteRGBA + CVars.palDirtyMin*4, CVars.palDirtyMin, CVars.palDirtyMax - CVars.palDirtyMin + 1);
		CVars.palDirtyMin = 256;
		CVars.palDirtyMax = -1;
	}
}

void gfxModuleData_updateScreen() {
	g_system->updateScreen();
	g_system->delayMillis(20);
}

void flip() {
	CruiseEngine::RectList::iterator dr;

	// Update the palette
	gfxModuleData_updatePalette();

	// Make a copy of the prior frame's dirty rects, and then backup the current frame's rects
<<<<<<< HEAD
	RectList tempList = CVars._priorFrameRects;
	CVars._priorFrameRects = CVars._dirtyRects;
=======
	CruiseEngine::RectList tempList = _vm->_priorFrameRects;
	_vm->_priorFrameRects = _vm->_dirtyRects;
>>>>>>> fffec23a

	// Merge the prior frame's dirty rects into the current frame's list
	for (dr = tempList.begin(); dr != tempList.end(); ++dr) {
		Common::Rect &r = *dr;
<<<<<<< HEAD
		CVars._dirtyRects.push_back(Common::Rect(r.left, r.top, r.right, r.bottom));
=======
		_vm->_dirtyRects.push_back(Common::Rect(r.left, r.top, r.right, r.bottom));
>>>>>>> fffec23a
	}

	// Merge any overlapping rects to simplify the drawing process
	mergeClipRects();

	// Copy any modified areas
<<<<<<< HEAD
	for (dr = CVars._dirtyRects.begin(); dr != CVars._dirtyRects.end(); ++dr) {
=======
	for (dr = _vm->_dirtyRects.begin(); dr != _vm->_dirtyRects.end(); ++dr) {
>>>>>>> fffec23a
		Common::Rect &r = *dr;
		g_system->copyRectToScreen(globalScreen + 320 * r.top + r.left, 320,
			r.left, r.top, r.width(), r.height());
	}

<<<<<<< HEAD
	CVars._dirtyRects.clear();
=======
	_vm->_dirtyRects.clear();
>>>>>>> fffec23a

	// Allow the screen to update
	g_system->updateScreen();
}

void drawSolidBox(int32 x1, int32 y1, int32 x2, int32 y2, uint8 colour) {
	for (int y = y1; y < y2; ++y) {
		byte *p = &CVars.pPage00[y * 320 + x1];
		Common::set_to(p, p + (x2 - x1), colour);
	}
}

void resetBitmap(uint8 *dataPtr, int32 dataSize) {
	memset(dataPtr, 0, dataSize);
}

/**
 * This method compares a new background being switched in against the current background,
 * to figure out rectangles of changed areas for dirty rectangles
 */
void switchBackground(const byte *newBg) {
	const byte *bg = CVars.pPage00;
	int sliceXStart, sliceXEnd;

	// If both the upper corners are different, presume it's a full screen change
	if ((*newBg != *bg) && (*(newBg + 319) != *(bg + 319))) {
		gfxModuleData_addDirtyRect(Common::Rect(0, 0, 320, 200));
		return;
	}

	/* For an optimisation, any changes are stored as a series of slices than have a height of a single
	 * line each. It is left up to the screen redraw code to automatically merge these together
	 */

	for (int yp = 0; yp < 200; ++yp) {
		sliceXStart = -1; sliceXEnd = -1;
		for (int xp = 0; xp < 320; ++xp, ++bg, ++newBg) {
			if (*bg != *newBg) {
				if (sliceXStart == -1) {
					// Start of a new slice
					sliceXStart = xp;
					sliceXEnd = MIN(xp + 7, 320);
				} else
					// Carry on of changed area
					sliceXEnd = MAX(xp, sliceXEnd);

			} else if ((sliceXEnd != -1) && (xp >= (sliceXEnd + 10))) {
				// If more than 10 pixels have gone by without any changes, then end the slice
				gfxModuleData_addDirtyRect(Common::Rect(sliceXStart, yp, sliceXEnd + 1, MIN(yp + 2, 200)));
				sliceXStart = sliceXEnd = -1;
			}
		}

		if (sliceXStart != -1)
			gfxModuleData_addDirtyRect(Common::Rect(sliceXStart, yp, 320, MIN(yp + 2, 200)));
	}
}

} // End of namespace Cruise<|MERGE_RESOLUTION|>--- conflicted
+++ resolved
@@ -34,9 +34,6 @@
 
 namespace Cruise {
 
-<<<<<<< HEAD
-typedef Common::List<Common::Rect> RectList;
-=======
 uint8 page00[320 * 200];
 uint8 page10[320 * 200];
 
@@ -47,16 +44,15 @@
 int palDirtyMax = -1;
 
 bool _dirtyRectScreen = false;
->>>>>>> fffec23a
-
-/*gfxModuleDataStruct gfxModuleData = {
+
+gfxModuleDataStruct gfxModuleData = {
 	0,			// use Tandy
 	0,			// use EGA
 	1,			// use VGA
 
-	CVars.page00,			// pPage00
-	CVars.page10,			// pPage10
-};*/
+	page00,			// pPage00
+	page10,			// pPage10
+};
 
 void gfxModuleData_gfxClearFrameBuffer(uint8 *ptr) {
 	memset(ptr, 0, 64000);
@@ -112,16 +108,16 @@
 }
 
 void gfxModuleData_setDirtyColors(int min, int max) {
-	if (min < CVars.palDirtyMin)
-		CVars.palDirtyMin = min;
-	if (max > CVars.palDirtyMax)
-		CVars.palDirtyMax = max;
+	if (min < palDirtyMin)
+		palDirtyMin = min;
+	if (max > palDirtyMax)
+		palDirtyMax = max;
 }
 
 void gfxModuleData_setPalColor(int idx, int r, int g, int b) {
-	CVars.lpalette[idx].R = r;
-	CVars.lpalette[idx].G = g;
-	CVars.lpalette[idx].B = b;
+	lpalette[idx].R = r;
+	lpalette[idx].G = g;
+	lpalette[idx].B = b;
 	gfxModuleData_setDirtyColors(idx, idx);
 }
 
@@ -133,10 +129,10 @@
 		G = *(ptr++);
 		B = *(ptr++);
 
-		CVars.lpalette[i].R = R;
-		CVars.lpalette[i].G = G;
-		CVars.lpalette[i].B = B;
-		CVars.lpalette[i].A = 255;
+		lpalette[i].R = R;
+		lpalette[i].G = G;
+		lpalette[i].B = B;
+		lpalette[i].A = 255;
 	}
 
 	gfxModuleData_setDirtyColors(start, start + num - 1);
@@ -169,10 +165,10 @@
 		if (B > 0xFF)
 			B = 0xFF;
 
-		CVars.lpalette[i].R = R;
-		CVars.lpalette[i].G = G;
-		CVars.lpalette[i].B = B;
-		CVars.lpalette[i].A = 255;
+		lpalette[i].R = R;
+		lpalette[i].G = G;
+		lpalette[i].B = B;
+		lpalette[i].A = 255;
 	}
 
 	gfxModuleData_setDirtyColors(0, 16);
@@ -227,22 +223,18 @@
 
 void gfxModuleData_Init() {
 	memset(globalScreen, 0, 320 * 200);
-	memset(CVars.page00, 0, 320 * 200);
-	memset(CVars.page10, 0, 320 * 200);
+	memset(page00, 0, 320 * 200);
+	memset(page10, 0, 320 * 200);
 }
 
 void gfxModuleData_flipScreen() {
-	memcpy(globalScreen, CVars.pPage00, 320 * 200);
+	memcpy(globalScreen, gfxModuleData.pPage00, 320 * 200);
 
 	flip();
 }
 
 void gfxModuleData_addDirtyRect(const Common::Rect &r) {
-<<<<<<< HEAD
-	CVars._dirtyRects.push_back(Common::Rect(	MAX(r.left, (int16)0), MAX(r.top, (int16)0),
-=======
 	_vm->_dirtyRects.push_back(Common::Rect(	MAX(r.left, (int16)0), MAX(r.top, (int16)0),
->>>>>>> fffec23a
 		MIN(r.right, (int16)320), MIN(r.bottom, (int16)200)));
 }
 
@@ -261,15 +253,9 @@
 static void mergeClipRects() {
 	CruiseEngine::RectList::iterator rOuter, rInner;
 
-<<<<<<< HEAD
-	for (rOuter = CVars._dirtyRects.begin(); rOuter != CVars._dirtyRects.end(); ++rOuter) {
-		rInner = rOuter;
-		while (++rInner != CVars._dirtyRects.end()) {
-=======
 	for (rOuter = _vm->_dirtyRects.begin(); rOuter != _vm->_dirtyRects.end(); ++rOuter) {
 		rInner = rOuter;
 		while (++rInner != _vm->_dirtyRects.end()) {
->>>>>>> fffec23a
 
 			if ((*rOuter).intersects(*rInner)) {
 				// these two rectangles overlap, so translate it to a bigger rectangle
@@ -277,11 +263,7 @@
 				unionRectangle(*rOuter, *rOuter, *rInner);
 
 				// remove the inner rect from the list
-<<<<<<< HEAD
-				CVars._dirtyRects.erase(rInner);
-=======
 				_vm->_dirtyRects.erase(rInner);
->>>>>>> fffec23a
 
 				// move back to beginning of list
 				rInner = rOuter;
@@ -293,16 +275,16 @@
 void gfxModuleData_updatePalette() {
 	byte paletteRGBA[256 * 4];
 
-	if (CVars.palDirtyMax != -1) {
-		for (int i = CVars.palDirtyMin; i <= CVars.palDirtyMax; i++) {
-			paletteRGBA[i * 4 + 0] = CVars.lpalette[i].R;
-			paletteRGBA[i * 4 + 1] = CVars.lpalette[i].G;
-			paletteRGBA[i * 4 + 2] = CVars.lpalette[i].B;
+	if (palDirtyMax != -1) {
+		for (int i = palDirtyMin; i <= palDirtyMax; i++) {
+			paletteRGBA[i * 4 + 0] = lpalette[i].R;
+			paletteRGBA[i * 4 + 1] = lpalette[i].G;
+			paletteRGBA[i * 4 + 2] = lpalette[i].B;
 			paletteRGBA[i * 4 + 3] = 0xFF;
 		}
-		g_system->setPalette(paletteRGBA + CVars.palDirtyMin*4, CVars.palDirtyMin, CVars.palDirtyMax - CVars.palDirtyMin + 1);
-		CVars.palDirtyMin = 256;
-		CVars.palDirtyMax = -1;
+		g_system->setPalette(paletteRGBA + palDirtyMin*4, palDirtyMin, palDirtyMax - palDirtyMin + 1);
+		palDirtyMin = 256;
+		palDirtyMax = -1;
 	}
 }
 
@@ -318,43 +300,26 @@
 	gfxModuleData_updatePalette();
 
 	// Make a copy of the prior frame's dirty rects, and then backup the current frame's rects
-<<<<<<< HEAD
-	RectList tempList = CVars._priorFrameRects;
-	CVars._priorFrameRects = CVars._dirtyRects;
-=======
 	CruiseEngine::RectList tempList = _vm->_priorFrameRects;
 	_vm->_priorFrameRects = _vm->_dirtyRects;
->>>>>>> fffec23a
 
 	// Merge the prior frame's dirty rects into the current frame's list
 	for (dr = tempList.begin(); dr != tempList.end(); ++dr) {
 		Common::Rect &r = *dr;
-<<<<<<< HEAD
-		CVars._dirtyRects.push_back(Common::Rect(r.left, r.top, r.right, r.bottom));
-=======
 		_vm->_dirtyRects.push_back(Common::Rect(r.left, r.top, r.right, r.bottom));
->>>>>>> fffec23a
 	}
 
 	// Merge any overlapping rects to simplify the drawing process
 	mergeClipRects();
 
 	// Copy any modified areas
-<<<<<<< HEAD
-	for (dr = CVars._dirtyRects.begin(); dr != CVars._dirtyRects.end(); ++dr) {
-=======
 	for (dr = _vm->_dirtyRects.begin(); dr != _vm->_dirtyRects.end(); ++dr) {
->>>>>>> fffec23a
 		Common::Rect &r = *dr;
 		g_system->copyRectToScreen(globalScreen + 320 * r.top + r.left, 320,
 			r.left, r.top, r.width(), r.height());
 	}
 
-<<<<<<< HEAD
-	CVars._dirtyRects.clear();
-=======
 	_vm->_dirtyRects.clear();
->>>>>>> fffec23a
 
 	// Allow the screen to update
 	g_system->updateScreen();
@@ -362,7 +327,7 @@
 
 void drawSolidBox(int32 x1, int32 y1, int32 x2, int32 y2, uint8 colour) {
 	for (int y = y1; y < y2; ++y) {
-		byte *p = &CVars.pPage00[y * 320 + x1];
+		byte *p = &gfxModuleData.pPage00[y * 320 + x1];
 		Common::set_to(p, p + (x2 - x1), colour);
 	}
 }
@@ -376,7 +341,7 @@
  * to figure out rectangles of changed areas for dirty rectangles
  */
 void switchBackground(const byte *newBg) {
-	const byte *bg = CVars.pPage00;
+	const byte *bg = gfxModuleData.pPage00;
 	int sliceXStart, sliceXEnd;
 
 	// If both the upper corners are different, presume it's a full screen change
