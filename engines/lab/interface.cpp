--- conflicted
+++ resolved
@@ -135,15 +135,8 @@
 			message._mouse.x /= 2;
 		_leftClick = _rightClick = false;
 		return &message;
-<<<<<<< HEAD
-	} else if (keyPress(&curKey)) {
-		message._code = curKey;
-		message._mouse = _mousePos;
-		Button *curButton = checkNumButtonHit(_screenButtonList, message._code);
-=======
 	} else if (_keyPressed.keycode != Common::KEYCODE_INVALID) {
 		Button *curButton = checkNumButtonHit(_screenButtonList, _keyPressed.keycode);
->>>>>>> c191efa6
 
 		if (curButton) {
 			message._msgClass = kMessageButtonUp;
@@ -154,6 +147,7 @@
 		}
 
 		message._qualifier = _keyPressed.flags;
+		message._mouse = _mousePos;
 
 		_keyPressed.keycode = Common::KEYCODE_INVALID;
 
