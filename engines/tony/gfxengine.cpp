--- conflicted
+++ resolved
@@ -474,10 +474,7 @@
 	delete load;
 
 	// Display 'Loading' screen
-<<<<<<< HEAD
-=======
 	_bigBuf.addDirtyRect(Common::Rect(0, 0, RM_SX, RM_SY));
->>>>>>> eef6b444
 	_vm->_window.getNewFrame(*this, NULL);
 	_vm->_window.repaint();
 
