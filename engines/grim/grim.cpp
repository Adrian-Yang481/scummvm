/* ResidualVM - A 3D game interpreter
 *
 * ResidualVM is the legal property of its developers, whose names
 * are too numerous to list here. Please refer to the COPYRIGHT
 * file distributed with this source distribution.
 *
 * This program is free software; you can redistribute it and/or
 * modify it under the terms of the GNU General Public License
 * as published by the Free Software Foundation; either version 2
 * of the License, or (at your option) any later version.
 *
 * This program is distributed in the hope that it will be useful,
 * but WITHOUT ANY WARRANTY; without even the implied warranty of
 * MERCHANTABILITY or FITNESS FOR A PARTICULAR PURPOSE.  See the
 * GNU General Public License for more details.
 *
 * You should have received a copy of the GNU General Public License
 * along with this program; if not, write to the Free Software
 * Foundation, Inc., 51 Franklin Street, Fifth Floor, Boston, MA 02110-1301, USA.
 *
 */

#define FORBIDDEN_SYMBOL_EXCEPTION_fprintf
#define FORBIDDEN_SYMBOL_EXCEPTION_fgetc
#define FORBIDDEN_SYMBOL_EXCEPTION_stderr
#define FORBIDDEN_SYMBOL_EXCEPTION_stdin

#include "common/archive.h"
#include "common/debug-channels.h"
#include "common/file.h"
#include "common/foreach.h"
#include "common/fs.h"
#include "common/config-manager.h"
#include "common/translation.h"

#include "backends/keymapper/action.h"
#include "backends/keymapper/keymap.h"
#include "backends/keymapper/standard-actions.h"

#include "graphics/pixelbuffer.h"
#include "graphics/renderer.h"

#ifdef USE_OPENGL
#include "graphics/opengl/context.h"
#endif

#include "gui/error.h"
#include "gui/gui-manager.h"
#include "gui/message.h"

#include "image/png.h"

#include "engines/engine.h"
#include "engines/util.h"

#include "engines/grim/md5check.h"
#include "engines/grim/md5checkdialog.h"
#include "engines/grim/debug.h"
#include "engines/grim/grim.h"
#include "engines/grim/lua.h"
#include "engines/grim/lua_v1.h"
#include "engines/grim/emi/poolsound.h"
#include "engines/grim/emi/layer.h"
#include "engines/grim/actor.h"
#include "engines/grim/movie/movie.h"
#include "engines/grim/savegame.h"
#include "engines/grim/registry.h"
#include "engines/grim/resource.h"
#include "engines/grim/localize.h"
#include "engines/grim/gfx_base.h"
#include "engines/grim/bitmap.h"
#include "engines/grim/font.h"
#include "engines/grim/primitives.h"
#include "engines/grim/objectstate.h"
#include "engines/grim/set.h"
#include "engines/grim/sound.h"
#include "engines/grim/stuffit.h"
#include "engines/grim/debugger.h"
#include "engines/grim/remastered/overlay.h"
#include "engines/grim/remastered/lua_remastered.h"
#include "engines/grim/remastered/commentary.h"

#include "engines/grim/imuse/imuse.h"
#include "engines/grim/emi/sound/emisound.h"

#include "engines/grim/lua/lua.h"

namespace Grim {

GrimEngine *g_grim = nullptr;
GfxBase *g_driver = nullptr;
int g_imuseState = -1;

GrimEngine::GrimEngine(OSystem *syst, uint32 gameFlags, GrimGameType gameType, Common::Platform platform, Common::Language language) :
		Engine(syst), _currSet(nullptr), _selectedActor(nullptr), _pauseStartTime(0), _language(0) {
	g_grim = this;

	setDebugger(new Debugger());
	_gameType = gameType;
	_gameFlags = gameFlags;
	_gamePlatform = platform;
	_gameLanguage = language;

	if (getGameType() == GType_GRIM)
		g_registry = new Registry();
	else
		g_registry = nullptr;

	g_resourceloader = nullptr;
	g_localizer = nullptr;
	g_movie = nullptr;
	g_imuse = nullptr;

	//Set default settings
	ConfMan.registerDefault("use_arb_shaders", true);

	_showFps = ConfMan.getBool("show_fps");

	_softRenderer = true;

	_mixer->setVolumeForSoundType(Audio::Mixer::kPlainSoundType, 192);
	_mixer->setVolumeForSoundType(Audio::Mixer::kSFXSoundType, ConfMan.getInt("sfx_volume"));
	_mixer->setVolumeForSoundType(Audio::Mixer::kSpeechSoundType, ConfMan.getInt("speech_volume"));
	_mixer->setVolumeForSoundType(Audio::Mixer::kMusicSoundType, ConfMan.getInt("music_volume"));

	_currSet = nullptr;
	_selectedActor = nullptr;
	_controlsEnabled = new bool[KEYCODE_EXTRA_LAST];
	_controlsState = new bool[KEYCODE_EXTRA_LAST];
	for (int i = 0; i < KEYCODE_EXTRA_LAST; i++) {
		_controlsEnabled[i] = false;
		_controlsState[i] = false;
	}
	_joyAxisPosition = new float[NUM_JOY_AXES];
	for (int i = 0; i < NUM_JOY_AXES; i++) {
		_joyAxisPosition[i] = 0;
	}
	_speechMode = TextAndVoice;
	_textSpeed = 7;
	_mode = _previousMode = NormalMode;
	_flipEnable = true;
	int speed = ConfMan.getInt("engine_speed");
	if (speed == 0) {
		_speedLimitMs = 0;
	} else if (speed < 0 || speed > 100) {
		_speedLimitMs = 1000 / 60;
		ConfMan.setInt("engine_speed", 1000 / _speedLimitMs);
	} else {
		_speedLimitMs = 1000 / speed;
	}
	_listFilesIter = nullptr;
	_savedState = nullptr;
	_fps[0] = 0;
	_iris = new Iris();
	_buildActiveActorsList = false;

	Color c(0, 0, 0);

	_printLineDefaults.setX(0);
	_printLineDefaults.setY(100);
	_printLineDefaults.setWidth(0);
	_printLineDefaults.setHeight(0);
	_printLineDefaults.setFGColor(c);
	_printLineDefaults.setFont(nullptr);
	_printLineDefaults.setJustify(TextObject::LJUSTIFY);

	_sayLineDefaults.setX(0);
	_sayLineDefaults.setY(100);
	_sayLineDefaults.setWidth(0);
	_sayLineDefaults.setHeight(0);
	_sayLineDefaults.setFGColor(c);
	_sayLineDefaults.setFont(nullptr);
	_sayLineDefaults.setJustify(TextObject::CENTER);

	_blastTextDefaults.setX(0);
	_blastTextDefaults.setY(200);
	_blastTextDefaults.setWidth(0);
	_blastTextDefaults.setHeight(0);
	_blastTextDefaults.setFGColor(c);
	_blastTextDefaults.setFont(nullptr);
	_blastTextDefaults.setJustify(TextObject::LJUSTIFY);

	const Common::FSNode gameDataDir(ConfMan.get("path"));
	SearchMan.addSubDirectoryMatching(gameDataDir, "movies"); // Add 'movies' subdirectory for the demo
	SearchMan.addSubDirectoryMatching(gameDataDir, "credits");
	SearchMan.addSubDirectoryMatching(gameDataDir, "widescreen");

	Debug::registerDebugChannels();
	
	
	//Remastered:
	if (getGameFlags() & ADGF_REMASTERED) {
		for (int i = 0; i < kNumCutscenes; i++) {
			_cutsceneEnabled[i] = false;
		}
		for (int i = 0; i < kNumConcepts; i++) {
			_conceptEnabled[i] = false;
		}
		
		_saveMeta1 = "";
		_saveMeta2 = 0;
		_saveMeta3 = "";
	}
	_commentary = nullptr;
}

GrimEngine::~GrimEngine() {
	delete[] _controlsEnabled;
	delete[] _controlsState;
	delete[] _joyAxisPosition;

	clearPools();

	delete LuaBase::instance();
	if (g_registry) {
		g_registry->save();
		delete g_registry;
		g_registry = nullptr;
	}
	delete g_movie;
	g_movie = nullptr;
	delete g_imuse;
	g_imuse = nullptr;
	delete g_emiSound;
	g_emiSound = nullptr;
	delete g_sound;
	g_sound = nullptr;
	delete g_localizer;
	g_localizer = nullptr;
	delete g_resourceloader;
	g_resourceloader = nullptr;
	delete g_driver;
	g_driver = nullptr;
	delete _iris;

	// Remastered:
	delete _commentary;

	ConfMan.flushToDisk();
	DebugMan.clearAllDebugChannels();

	g_grim = nullptr;
}

void GrimEngine::clearPools() {
	Set::getPool().deleteObjects();
	Actor::getPool().deleteObjects();
	PrimitiveObject::getPool().deleteObjects();
	TextObject::getPool().deleteObjects();
	Bitmap::getPool().deleteObjects();
	Font::getPool().deleteObjects();
	ObjectState::getPool().deleteObjects();

	_currSet = nullptr;
}

LuaBase *GrimEngine::createLua() {
	if (getGameFlags() == ADGF_REMASTERED) {
		return new Lua_Remastered();
	} else {
		return new Lua_V1();
	}
}

GfxBase *GrimEngine::createRenderer(int screenW, int screenH, bool fullscreen) {
	Common::String rendererConfig = ConfMan.get("renderer");
	Graphics::RendererType desiredRendererType = Graphics::parseRendererTypeCode(rendererConfig);
	Graphics::RendererType matchingRendererType = Graphics::getBestMatchingAvailableRendererType(desiredRendererType);

	_softRenderer = matchingRendererType == Graphics::kRendererTypeTinyGL;
	initGraphics3d(screenW, screenH, fullscreen, !_softRenderer);

#if defined(USE_OPENGL)
	// Check the OpenGL context actually supports shaders
	if (matchingRendererType == Graphics::kRendererTypeOpenGLShaders && !OpenGLContext.shadersSupported) {
		matchingRendererType = Graphics::kRendererTypeOpenGL;
	}
#endif

	if (matchingRendererType != desiredRendererType && desiredRendererType != Graphics::kRendererTypeDefault) {
		// Display a warning if unable to use the desired renderer
		warning("Unable to create a '%s' renderer", rendererConfig.c_str());
	}

	GfxBase *renderer = nullptr;
#if defined(USE_GLES2) || defined(USE_OPENGL_SHADERS)
	if (matchingRendererType == Graphics::kRendererTypeOpenGLShaders) {
		renderer = CreateGfxOpenGLShader();
	}
#endif
#if defined(USE_OPENGL) && !defined(USE_GLES2)
	if (matchingRendererType == Graphics::kRendererTypeOpenGL) {
		renderer = CreateGfxOpenGL();
	}
#endif
	if (matchingRendererType == Graphics::kRendererTypeTinyGL) {
		renderer = CreateGfxTinyGL();
	}

	if (!renderer) {
		error("Unable to create a '%s' renderer", rendererConfig.c_str());
	}

	renderer->setupScreen(screenW, screenH, fullscreen);
	renderer->loadEmergFont();
	return renderer;
}

const char *GrimEngine::getUpdateFilename() {
	if (!(getGameFlags() & ADGF_DEMO))
		return "gfupd101.exe";
	else
		return nullptr;
}

Common::Error GrimEngine::run() {
	// Try to see if we have the EMI Mac installer present
	// Currently, this requires the data fork to be standalone
	if (getGameType() == GType_MONKEY4) {
		if (SearchMan.hasFile("Monkey Island 4 Installer")) {
			StuffItArchive *archive = new StuffItArchive();

			if (archive->open("Monkey Island 4 Installer"))
				SearchMan.add("Monkey Island 4 Installer", archive, 0, true);
			else
				delete archive;
		}
		if (SearchMan.hasFile("EFMI Installer")) {
			StuffItArchive *archive = new StuffItArchive();

			if (archive->open("EFMI Installer"))
				SearchMan.add("EFMI Installer", archive, 0, true);
			else
				delete archive;

		}
	}

	ConfMan.registerDefault("check_gamedata", true);
	if (ConfMan.getBool("check_gamedata") && getGameFlags() != ADGF_REMASTERED) {
		MD5CheckDialog d;
		if (!d.runModal()) {
			Common::U32String confirmString = Common::U32String::format(_(
				"ResidualVM found some problems with your game data files.\n"
				"Running ResidualVM nevertheless may cause game bugs or even crashes.\n"
				"Do you still want to run %s?"),
			GType_MONKEY4 == getGameType() ? "Escape From Monkey Island" : "Grim Fandango"
			 );
			GUI::MessageDialog msg(confirmString, _("Yes"), _("No"));
			if (!msg.runModal()) {
				return Common::kUserCanceled;
			}
		}

		ConfMan.setBool("check_gamedata", false);
		ConfMan.flushToDisk();
	}

	g_resourceloader = new ResourceLoader();
	bool demo = getGameFlags() & ADGF_DEMO;
	if (getGameType() == GType_GRIM)
		g_movie = CreateSmushPlayer(demo);
	else if (getGameType() == GType_MONKEY4) {
		if (_gamePlatform == Common::kPlatformPS2)
			g_movie = CreateMpegPlayer();
		else
			g_movie = CreateBinkPlayer(demo);
	}
	if (getGameType() == GType_GRIM) {
		g_imuse = new Imuse(20, demo);
		g_emiSound = nullptr;
		if (g_grim->getGameFlags() & ADGF_REMASTERED) {
			// This must happen here, since we need the resource loader set up.
			_commentary = new Commentary();
		}
	} else if (getGameType() == GType_MONKEY4) {
		g_emiSound = new EMISound(20);
		g_imuse = nullptr;
	}
	g_sound = new SoundPlayer();

	bool fullscreen = ConfMan.getBool("fullscreen");
<<<<<<< HEAD
	g_driver = createRenderer(640, 480, fullscreen);
=======
	createRenderer();
	g_driver->setupScreen(1600, 900, fullscreen);
	g_driver->loadEmergFont();
>>>>>>> b37fcc8b

	if (getGameType() == GType_MONKEY4 && SearchMan.hasFile("AMWI.m4b")) {
		// Play EMI Mac Aspyr logo
		playAspyrLogo();
	}

	Bitmap *splash_bm = nullptr;
	if (!(_gameFlags & ADGF_DEMO) && getGameType() == GType_GRIM)
		splash_bm = Bitmap::create("splash.bm");
	else if ((_gameFlags & ADGF_DEMO) && getGameType() == GType_MONKEY4)
		splash_bm = Bitmap::create("splash.til");
	else if (getGamePlatform() == Common::kPlatformPS2 && getGameType() == GType_MONKEY4)
		splash_bm = Bitmap::create("load.tga");

	g_driver->clearScreen();

	if (splash_bm != nullptr)
		splash_bm->draw();

	// This flipBuffer() may make the OpenGL renderer show garbage instead of the splash,
	// while the TinyGL renderer needs it.
	if (_softRenderer)
		g_driver->flipBuffer();

	LuaBase *lua = createLua();

	lua->registerOpcodes();
	lua->registerLua();

	// One version of the demo doesn't set the demo flag in scripts.
	if (getGameType() == GType_GRIM && _gameFlags & ADGF_DEMO) {
		lua->forceDemo();
	}

	//Initialize Localizer first. In system-script are already localizeable Strings
	g_localizer = new Localizer();
	lua->loadSystemScript();
	lua->boot();

	_savegameLoadRequest = false;
	_savegameSaveRequest = false;

	// Load game from specified slot, if any
	if (ConfMan.hasKey("save_slot")) {
		loadGameState(ConfMan.getInt("save_slot"));
	}

	g_grim->setMode(NormalMode);
	delete splash_bm;
	g_grim->mainLoop();

	return Common::kNoError;
}

Common::KeymapArray GrimEngine::initKeymapsGrim(const char *target) {
	using namespace Common;

	Keymap *engineKeyMap = new Keymap(Keymap::kKeymapTypeGame, "grim", "Grim Fandango");
	Action *act;

	act = new Action(kStandardActionMoveUp, _("Up"));
	act->setKeyEvent(KEYCODE_UP);
	act->addDefaultInputMapping("JOY_UP");
	engineKeyMap->addAction(act);

	act = new Action(kStandardActionMoveDown, _("Down"));
	act->setKeyEvent(KEYCODE_DOWN);
	act->addDefaultInputMapping("JOY_DOWN");
	engineKeyMap->addAction(act);

	act = new Action(kStandardActionMoveLeft, _("Left"));
	act->setKeyEvent(KEYCODE_LEFT);
	act->addDefaultInputMapping("JOY_LEFT");
	engineKeyMap->addAction(act);

	act = new Action(kStandardActionMoveRight, _("Right"));
	act->setKeyEvent(KEYCODE_RIGHT);
	act->addDefaultInputMapping("JOY_RIGHT");
	engineKeyMap->addAction(act);

	act = new Action("BRUN", _("Run"));
	act->setKeyEvent(KeyState(KEYCODE_LSHIFT));
	act->addDefaultInputMapping("JOY_RIGHT_SHOULDER");
	engineKeyMap->addAction(act);

	act = new Action("EXAM", _("Examine"));
	act->setKeyEvent(KeyState(KEYCODE_s, 'e'));
	act->addDefaultInputMapping("JOY_X");
	engineKeyMap->addAction(act);

	act = new Action("BUSE", _("Use/Talk"));
	act->setKeyEvent(KeyState(KEYCODE_w, 'u'));
	act->addDefaultInputMapping("JOY_A");
	engineKeyMap->addAction(act);

	act = new Action("PICK", _("Pick up/Put away"));
	act->setKeyEvent(KeyState(KEYCODE_a, 'p'));
	act->addDefaultInputMapping("JOY_B");
	engineKeyMap->addAction(act);

	act = new Action("INVT", _("Invetory"));
	act->setKeyEvent(KeyState(KEYCODE_d, 'i'));
	act->addDefaultInputMapping("JOY_Y");
	engineKeyMap->addAction(act);

	act = new Action("SKLI", _("Skip dialog lines"));
	act->setKeyEvent(KeyState(KEYCODE_PERIOD, '.'));
	act->addDefaultInputMapping("PERIOD");
	act->addDefaultInputMapping("JOY_A");
	engineKeyMap->addAction(act);

	act = new Action(kStandardActionSkip, _("Skip"));
	act->setKeyEvent(KeyState(KEYCODE_ESCAPE, ASCII_ESCAPE));
	act->addDefaultInputMapping("ESCAPE");
	act->addDefaultInputMapping("JOY_B");
	engineKeyMap->addAction(act);

	act = new Action("RETURN", _("Confirm"));
	act->setKeyEvent(KeyState(KEYCODE_RETURN, ASCII_RETURN));
	act->addDefaultInputMapping("RETURN");
	act->addDefaultInputMapping("JOY_A");
	engineKeyMap->addAction(act);

	act = new Action("GMNU", _("Menu"));
	act->setKeyEvent(KeyState(KEYCODE_F1));
	act->addDefaultInputMapping("JOY_GUIDE");
	engineKeyMap->addAction(act);

	act = new Action("QUIT", _("Quit"));
	act->setKeyEvent(KeyState(KEYCODE_q, 'q'));
	act->addDefaultInputMapping("JOY_BACK");
	engineKeyMap->addAction(act);

	return Keymap::arrayOf(engineKeyMap);
}

Common::KeymapArray GrimEngine::initKeymapsEMI(const char *target) {
	using namespace Common;

	Keymap *engineKeyMap = new Keymap(Keymap::kKeymapTypeGame, "monkey4", "Escape from the Monkey Island");
	Action *act;

	act = new Action(kStandardActionMoveUp, _("Up"));
	act->setKeyEvent(KEYCODE_UP);
	act->addDefaultInputMapping("JOY_UP");
	engineKeyMap->addAction(act);

	act = new Action(kStandardActionMoveDown, _("Down"));
	act->setKeyEvent(KEYCODE_DOWN);
	act->addDefaultInputMapping("JOY_DOWN");
	engineKeyMap->addAction(act);

	act = new Action(kStandardActionMoveLeft, _("Left"));
	act->setKeyEvent(KEYCODE_LEFT);
	act->addDefaultInputMapping("JOY_LEFT");
	engineKeyMap->addAction(act);

	act = new Action(kStandardActionMoveRight, _("Right"));
	act->setKeyEvent(KEYCODE_RIGHT);
	act->addDefaultInputMapping("JOY_RIGHT");
	engineKeyMap->addAction(act);

	act = new Action("COUP", _("Cycle Objects Up"));
	act->setKeyEvent(KeyState(KEYCODE_PAGEUP));
	act->addDefaultInputMapping("JOY_LEFT_TRIGGER");
	engineKeyMap->addAction(act);

	act = new Action("CODW", _("Cycle Objects Down"));
	act->setKeyEvent(KeyState(KEYCODE_PAGEDOWN));
	act->addDefaultInputMapping("JOY_RIGHT_TRIGGER");
	engineKeyMap->addAction(act);

	act = new Action("BRUN", _("Run"));
	act->setKeyEvent(KeyState(KEYCODE_LSHIFT));
	act->addDefaultInputMapping("JOY_RIGHT_SHOULDER");
	engineKeyMap->addAction(act);

	act = new Action("QEXT", _("Quick Room Exit"));
	act->setKeyEvent(KeyState(KEYCODE_o, 'o'));
	act->addDefaultInputMapping("JOY_LEFT_SHOULDER");
	engineKeyMap->addAction(act);

	act = new Action("EXAM", _("Examine/Look"));
	act->setKeyEvent(KeyState(KEYCODE_s, 'e'));
	act->addDefaultInputMapping("JOY_X");
	engineKeyMap->addAction(act);

	act = new Action("BUSE", _("Use/Talk"));
	act->setKeyEvent(KeyState(KEYCODE_w, 'u'));
	act->addDefaultInputMapping("JOY_A");
	engineKeyMap->addAction(act);

	act = new Action("PICK", _("Pick up/Put away"));
	act->setKeyEvent(KeyState(KEYCODE_a, 'p'));
	act->addDefaultInputMapping("JOY_B");
	engineKeyMap->addAction(act);

	act = new Action("INVT", _("Invetory"));
	act->setKeyEvent(KeyState(KEYCODE_d, 'i'));
	act->addDefaultInputMapping("JOY_Y");
	engineKeyMap->addAction(act);

	act = new Action("SKLI", _("Skip dialog lines"));
	act->setKeyEvent(KeyState(KEYCODE_PERIOD, '.'));
	act->addDefaultInputMapping("PERIOD");
	act->addDefaultInputMapping("JOY_A");
	engineKeyMap->addAction(act);

	act = new Action(kStandardActionSkip, _("Skip"));
	act->setKeyEvent(KeyState(KEYCODE_ESCAPE, ASCII_ESCAPE));
	act->addDefaultInputMapping("ESCAPE");
	act->addDefaultInputMapping("JOY_B");
	engineKeyMap->addAction(act);

	act = new Action("RETURN", _("Confirm"));
	act->setKeyEvent(KeyState(KEYCODE_RETURN, ASCII_RETURN));
	act->addDefaultInputMapping("RETURN");
	act->addDefaultInputMapping("JOY_A");
	engineKeyMap->addAction(act);

	act = new Action("GMNU", _("Menu"));
	act->setKeyEvent(KeyState(KEYCODE_F1, 0));
	act->addDefaultInputMapping("JOY_GUIDE");
	engineKeyMap->addAction(act);

	act = new Action("QUIT", _("Quit"));
	act->setKeyEvent(KeyState(KEYCODE_q, 'q'));
	act->addDefaultInputMapping("JOY_BACK");
	engineKeyMap->addAction(act);

	return Keymap::arrayOf(engineKeyMap);
}

void GrimEngine::playAspyrLogo() {
	// A trimmed down version of the code found in mainloop
	// for the purpose of playing the Aspyr-logo. 
	// The reason for this, is that the logo needs a different
	// codec than all the other videos (which are Bink).
	// Code is provided to keep within the fps-limit, as well as to
	// allow for pressing ESC to skip the movie.
	MoviePlayer *defaultPlayer = g_movie;
	g_movie = CreateQuickTimePlayer();
	g_movie->play("AMWI.m4b", false, 0, 0);
	setMode(SmushMode);
	while (g_movie->isPlaying()) {
		_doFlip = true;
		uint32 startTime = g_system->getMillis();

		updateDisplayScene();
		if (_doFlip) {
			doFlip();
		}
		// Process events to allow the user to skip the logo.
		Common::Event event;
		while (g_system->getEventManager()->pollEvent(event)) {
			// Ignore everything but ESC when movies are playing
			Common::EventType type = event.type;
			if (type == Common::EVENT_KEYDOWN && event.kbd.keycode == Common::KEYCODE_ESCAPE) {
				g_movie->stop();
				break;
			}
		}

		uint32 endTime = g_system->getMillis();
		if (startTime > endTime)
			continue;
		uint32 diffTime = endTime - startTime;
		if (_speedLimitMs == 0)
			continue;
		if (diffTime < _speedLimitMs) {
			uint32 delayTime = _speedLimitMs - diffTime;
			g_system->delayMillis(delayTime);
		}
	}
	delete g_movie;
	setMode(NormalMode);
	g_movie = defaultPlayer;
}

Common::Error GrimEngine::loadGameState(int slot) {
	assert(slot >= 0);
	if (getGameType() == GType_MONKEY4) {
		if (getGamePlatform() == Common::kPlatformPS2) {
			_savegameFileName = Common::String::format("efmi%03d.ps2", slot);
		} else {
			_savegameFileName = Common::String::format("efmi%03d.gsv", slot);
		}
	} else {
		_savegameFileName = Common::String::format("grim%02d.gsv", slot);
	}
	_savegameLoadRequest = true;
	return Common::kNoError;
}

void GrimEngine::handlePause() {
	if (!LuaBase::instance()->callback("pauseHandler")) {
		error("handlePause: invalid handler");
	}
}

void GrimEngine::handleExit() {
	if (!LuaBase::instance()->callback("exitHandler")) {
		error("handleExit: invalid handler");
	}
}

void GrimEngine::handleUserPaint() {
	if (!LuaBase::instance()->callback("userPaintHandler")) {
		error("handleUserPaint: invalid handler");
	}
}

void GrimEngine::cameraChangeHandle(int prev, int next) {
	LuaObjects objects;
	objects.add(prev);
	objects.add(next);
	LuaBase::instance()->callback("camChangeHandler", objects);
}

void GrimEngine::cameraPostChangeHandle(int num) {
	LuaObjects objects;
	objects.add(num);
	LuaBase::instance()->callback("postCamChangeHandler", objects);
}

void GrimEngine::savegameCallback() {
	if (!LuaBase::instance()->callback("saveGameCallback")) {
		error("GrimEngine::savegameCallback: invalid handler");
	}
}

void GrimEngine::handleDebugLoadResource() {
	void *resource = nullptr;
	int c, i = 0;
	char buf[513];

	// Tool for debugging the loading of a particular resource without
	// having to actually make it all the way to it in the game
	fprintf(stderr, "Enter resource to load (extension specifies type): ");
	while (i < 512 && (c = fgetc(stdin)) != EOF && c != '\n')
		buf[i++] = c;

	buf[i] = '\0';
	if (strstr(buf, ".key"))
		resource = (void *)g_resourceloader->loadKeyframe(buf);
	else if (strstr(buf, ".zbm") || strstr(buf, ".bm"))
		resource = (void *)Bitmap::create(buf);
	else if (strstr(buf, ".cmp"))
		resource = (void *)g_resourceloader->loadColormap(buf);
	else if (strstr(buf, ".cos"))
		resource = (void *)g_resourceloader->loadCostume(buf, nullptr, nullptr);
	else if (strstr(buf, ".lip"))
		resource = (void *)g_resourceloader->loadLipSync(buf);
	else if (strstr(buf, ".snm"))
		resource = (void *)g_movie->play(buf, false, 0, 0);
	else if (strstr(buf, ".wav") || strstr(buf, ".imu")) {
		if (g_imuse)
			g_imuse->startSfx(buf);
		resource = (void *)1;
	} else if (strstr(buf, ".mat")) {
		CMap *cmap = g_resourceloader->loadColormap("item.cmp");
		warning("Default colormap applied to resources loaded in this fashion");
		// Default to repeating the texture as in GRIM
		resource = (void *)g_resourceloader->loadMaterial(buf, cmap, false);
	} else {
		warning("Resource type not understood");
	}
	if (!resource)
		warning("Requested resouce (%s) not found", buf);
}

void GrimEngine::drawTextObjects() {
	foreach (TextObject *t, TextObject::getPool()) {
		t->draw();
	}
}

void GrimEngine::playIrisAnimation(Iris::Direction dir, int x, int y, int time) {
	_iris->play(dir, x, y, time);
}

void GrimEngine::luaUpdate() {
	if (_savegameLoadRequest || _savegameSaveRequest || _changeHardwareState)
		return;

	// Update timing information
	unsigned newStart = g_system->getMillis();
	if (newStart < _frameStart) {
		_frameStart = newStart;
		return;
	}
	_frameTime = newStart - _frameStart;
	_frameStart = newStart;

	if (_mode == PauseMode || _shortFrame) {
		_frameTime = 0;
	}

	LuaBase::instance()->update(_frameTime, _movieTime);

	if (_currSet && (_mode == NormalMode || _mode == SmushMode)) {
		// call updateTalk() before calling update(), since it may modify costumes state, and
		// the costumes are updated in update().
		for (Common::List<Actor *>::iterator i = _talkingActors.begin(); i != _talkingActors.end(); ++i) {
			Actor *a = *i;
			if (!a->updateTalk(_frameTime)) {
				i = _talkingActors.reverse_erase(i);
			}
		}

		// Update the actors. Do it here so that we are sure to react asap to any change
		// in the actors state caused by lua.
		buildActiveActorsList();
		foreach (Actor *a, _activeActors) {
			// Note that the actor need not be visible to update chores, for example:
			// when Manny has just brought Meche back he is offscreen several times
			// when he needs to perform certain chores
			a->update(_frameTime);
		}

		_iris->update(_frameTime);

		foreach (TextObject *t, TextObject::getPool()) {
			t->update();
		}
	}
}

void GrimEngine::updateDisplayScene() {
	_doFlip = true;

	if (_mode == SmushMode) {
		if (g_movie->isPlaying()) {
			_movieTime = g_movie->getMovieTime();
			if (g_movie->isUpdateNeeded()) {
				g_driver->prepareMovieFrame(g_movie->getDstSurface());
				g_movie->clearUpdateNeeded();
			}
			int frame = g_movie->getFrame();
			if (frame >= 0) {
				if (frame != _prevSmushFrame) {
					_prevSmushFrame = g_movie->getFrame();
					g_driver->drawMovieFrame(g_movie->getX(), g_movie->getY());
					if (_showFps)
						g_driver->drawEmergString(550, 25, _fps, Color(255, 255, 255));
				} else
					_doFlip = false;
			} else
				g_driver->releaseMovieFrame();
		}
		// Draw Primitives
		_iris->draw();

		g_movie->drawMovieSubtitle();

	} else if (_mode == NormalMode || _mode == OverworldMode) {
		updateNormalMode();
	} else if (_mode == DrawMode) {
		updateDrawMode();
	}
}

void GrimEngine::updateNormalMode() {
	if (!_currSet || !_flipEnable)
		return;

	g_driver->clearScreen();

	drawNormalMode();

	_iris->draw();
	drawTextObjects();
}

void GrimEngine::updateDrawMode() {
	_doFlip = false;
	_prevSmushFrame = 0;
	_movieTime = 0;
}

void GrimEngine::drawNormalMode() {
	_prevSmushFrame = 0;
	_movieTime = 0;

	_currSet->drawBackground();

	// Draw underlying scene components
	// Background objects are drawn underneath everything except the background
	// There are a bunch of these, especially in the tube-switcher room
	_currSet->drawBitmaps(ObjectState::OBJSTATE_BACKGROUND);

	// State objects are drawn on top of other things, such as the flag
	// on Manny's message tube
	_currSet->drawBitmaps(ObjectState::OBJSTATE_STATE);

	// Play SMUSH Animations
	// This should occur on top of all underlying scene objects,
	// a good example is the tube switcher room where some state objects
	// need to render underneath the animation or you can't see what's going on
	// This should not occur on top of everything though or Manny gets covered
	// up when he's next to Glottis's service room
	if (g_movie->isPlaying() && _movieSetup == _currSet->getCurrSetup()->_name) {
		_movieTime = g_movie->getMovieTime();
		if (g_movie->isUpdateNeeded()) {
			g_driver->prepareMovieFrame(g_movie->getDstSurface());
			g_movie->clearUpdateNeeded();
		}
		if (g_movie->getFrame() >= 0)
			g_driver->drawMovieFrame(g_movie->getX(), g_movie->getY());
		else
			g_driver->releaseMovieFrame();
	}

	// Underlay objects must be drawn on top of movies
	// Otherwise the lighthouse door will always be open as the underlay for
	// the closed door will be overdrawn by a movie used as background image.
	_currSet->drawBitmaps(ObjectState::OBJSTATE_UNDERLAY);

	// Draw Primitives
	foreach (PrimitiveObject *p, PrimitiveObject::getPool()) {
		p->draw();
	}

	foreach (Overlay *p, Overlay::getPool()) {
		p->draw();
	}

	_currSet->setupCamera();

	g_driver->set3DMode();

	if (_setupChanged) {
		cameraPostChangeHandle(_currSet->getSetup());
		_setupChanged = false;
	}

	// Draw actors
	buildActiveActorsList();
	foreach (Actor *a, _activeActors) {
		if (a->isVisible())
			a->draw();
	}

	flagRefreshShadowMask(false);

	// Draw overlying scene components
	// The overlay objects should be drawn on top of everything else,
	// including 3D objects such as Manny and the message tube
	_currSet->drawBitmaps(ObjectState::OBJSTATE_OVERLAY);
}

void GrimEngine::doFlip() {
	_frameCounter++;
	if (!_doFlip) {
		return;
	}

	if (_showFps && _mode != DrawMode)
		g_driver->drawEmergString(550, 25, _fps, Color(255, 255, 255));

	if (_flipEnable)
		g_driver->flipBuffer();

	if (_showFps && _mode != DrawMode) {
		unsigned int currentTime = g_system->getMillis();
		unsigned int delta = currentTime - _lastFrameTime;
		if (delta > 500) {
			snprintf(_fps, sizeof(_fps), "%7.2f", (double)(_frameCounter * 1000) / (double)delta);
			_frameCounter = 0;
			_lastFrameTime = currentTime;
		}
	}
}

void GrimEngine::mainLoop() {
	_movieTime = 0;
	_frameTime = 0;
	_frameStart = g_system->getMillis();
	_frameCounter = 0;
	_lastFrameTime = 0;
	_prevSmushFrame = 0;
	_refreshShadowMask = false;
	_shortFrame = false;
	bool resetShortFrame = false;
	_changeHardwareState = false;
	_changeFullscreenState = false;
	_setupChanged = true;

	for (;;) {
		uint32 startTime = g_system->getMillis();
		if (_shortFrame) {
			if (resetShortFrame) {
				_shortFrame = false;
			}
			resetShortFrame = !resetShortFrame;
		}

		if (shouldQuit())
			return;

		if (_savegameLoadRequest) {
			savegameRestore();
		}
		if (_savegameSaveRequest) {
			savegameSave();
		}

		// If the backend can keep the OpenGL context when switching to fullscreen,
		// just toggle the fullscreen feature (SDL2 path).
		if (_changeFullscreenState &&
				_system->hasFeature(OSystem::kFeatureFullscreenToggleKeepsContext)) {
			bool fullscreen = _system->getFeatureState(OSystem::kFeatureFullscreenMode);
			_system->setFeatureState(OSystem::kFeatureFullscreenMode, !fullscreen);
			_changeFullscreenState = false;
		}

		// If the backend destroys the OpenGL context or the user switched to a different
		// renderer, the GFX driver needs to be recreated (SDL1 path).
		if (_changeHardwareState || _changeFullscreenState) {
			_changeHardwareState = false;

			bool fullscreen = _system->getFeatureState(OSystem::kFeatureFullscreenMode);
			if (_changeFullscreenState) {
				fullscreen = !fullscreen;
			}

			uint screenWidth = g_driver->getScreenWidth();
			uint screenHeight = g_driver->getScreenHeight();

			EngineMode mode = getMode();

			_savegameFileName = "";
			savegameSave();
			clearPools();

			delete g_driver;
			g_driver = createRenderer(screenWidth, screenHeight, fullscreen);
			savegameRestore();

			if (mode == DrawMode) {
				setMode(GrimEngine::NormalMode);
				updateDisplayScene();
				g_driver->storeDisplay();
				g_driver->dimScreen();
			}
			setMode(mode);
			_changeFullscreenState = false;
		}

		g_sound->flushTracks();
		if (g_imuse) {
			g_imuse->refreshScripts();
		}

		// Process events
		Common::Event event;
		while (g_system->getEventManager()->pollEvent(event)) {
			// Handle any buttons, keys and joystick operations
			Common::EventType type = event.type;
			if (type == Common::EVENT_KEYDOWN || type == Common::EVENT_KEYUP) {
				if (type == Common::EVENT_KEYDOWN) {
					// Ignore everything but ESC when movies are playing
					// This matches the retail and demo versions of EMI
					// This also allows the PS2 version to skip movies
					if (_mode == SmushMode && g_grim->getGameType() == GType_MONKEY4) {
						if (event.kbd.keycode == Common::KEYCODE_ESCAPE) {
							g_movie->stop();
							break;
						}
						continue;
					}

					if (_mode != DrawMode && _mode != SmushMode && (event.kbd.ascii == 'q')) {
						handleExit();
						break;
					} else if (_mode != DrawMode && (event.kbd.keycode == Common::KEYCODE_PAUSE)) {
						handlePause();
						break;
					} else {
						handleChars(type, event.kbd);
					}
				}

				handleControls(type, event.kbd);

				if (getGameType() != GType_MONKEY4) {
					// Allow lua to react to the event.
					// Without this lua_update switching the entries in the menu is slow because
					// if the button is not kept pressed the KEYUP will arrive just after the KEYDOWN
					// and it will break the lua scripts that checks for the state of the button
					// with GetControlState()
					//
					// This call seems to be only necessary to handle Grim's menu correctly.
					// In EMI it would have the side-effect that luaUpdate() is sometimes called
					// in the same millisecond which causes getPerSecond() to return 0 for
					// any given rate which is not compatible with e.g. actor walking.

					// We do not want the scripts to update while a movie is playing in the PS2-version.
					if (!(getGamePlatform() == Common::kPlatformPS2 && _mode == SmushMode)) {
						luaUpdate();
					}
				}
			}
			if (type == Common::EVENT_JOYAXIS_MOTION)
				handleJoyAxis(event.joystick.axis, event.joystick.position);
			if (type == Common::EVENT_JOYBUTTON_DOWN || type == Common::EVENT_JOYBUTTON_UP)
				handleJoyButton(type, event.joystick.button);
<<<<<<< HEAD
			if (type == Common::EVENT_SCREEN_CHANGED) {
				handleUserPaint();
=======

			if (type == Common::EVENT_LBUTTONUP) {
				_cursorX = event.mouse.x;
				_cursorY = event.mouse.y;
				Common::KeyState k;
				k.keycode = (Common::KeyCode)KEYCODE_MOUSE_B1;
				handleControls(Common::EVENT_KEYUP, k);
			}
			if (type == Common::EVENT_LBUTTONDOWN) {
				_cursorX = event.mouse.x;
				_cursorY = event.mouse.y;
				Common::KeyState k;
				k.keycode = (Common::KeyCode)KEYCODE_MOUSE_B1;
				handleControls(Common::EVENT_KEYDOWN, k);
			}
			if (type == Common::EVENT_MOUSEMOVE) {
				_cursorX = event.mouse.x;
				_cursorY = event.mouse.y;
				handleMouseAxis(0, _cursorX);
				handleMouseAxis(1, _cursorY);
>>>>>>> b37fcc8b
			}
		}



		if (_mode != PauseMode) {
			// Draw the display scene before doing the luaUpdate.
			// This give a large performance boost as OpenGL stores commands
			// in a queue on the gpu to be rendered later. When doFlip is
			// called the cpu must wait for the gpu to finish its queue.
			// Now, it will queue all the OpenGL commands and draw them on the
			// GPU while the CPU is busy updating the game world.
			updateDisplayScene();
		}

		if (_mode != PauseMode) {
			doFlip();
		}

		// We do not want the scripts to update while a movie is playing in the PS2-version.
		if (!(getGamePlatform() == Common::kPlatformPS2 && _mode == SmushMode)) {
			luaUpdate();
		}

		if (g_imuseState != -1) {
			g_sound->setMusicState(g_imuseState);
			g_imuseState = -1;
		}

		uint32 endTime = g_system->getMillis();
		if (startTime > endTime)
			continue;
		uint32 diffTime = endTime - startTime;
		if (_speedLimitMs == 0)
			continue;
		if (diffTime < _speedLimitMs) {
			uint32 delayTime = _speedLimitMs - diffTime;
			g_system->delayMillis(delayTime);
		}
	}
}

void GrimEngine::changeHardwareState() {
	_changeHardwareState = true;
}

void GrimEngine::saveGame(const Common::String &file) {
	_savegameFileName = file;
	_savegameSaveRequest = true;
}

void GrimEngine::loadGame(const Common::String &file) {
	_savegameFileName = file;
	_savegameLoadRequest = true;
}

void GrimEngine::savegameRestore() {
	debug("GrimEngine::savegameRestore() started.");
	_savegameLoadRequest = false;
	Common::String filename;
	if (_savegameFileName.size() == 0) {
		filename = "grim.sav";
	} else {
		filename = _savegameFileName;
	}
	_savedState = SaveGame::openForLoading(filename);
	if (!_savedState || !_savedState->isCompatible())
		return;
	if (g_imuse) {
		g_imuse->stopAllSounds();
		g_imuse->resetState();
	}
	g_movie->stop();
	if (g_imuse)
		g_imuse->pause(true);
	g_movie->pause(true);
	if (g_registry)
	    g_registry->save();

	_selectedActor = nullptr;
	delete _currSet;
	_currSet = nullptr;

	Bitmap::getPool().restoreObjects(_savedState);
	Debug::debug(Debug::Engine, "Bitmaps restored successfully.");

	Font::getPool().restoreObjects(_savedState);
	Debug::debug(Debug::Engine, "Fonts restored successfully.");

	ObjectState::getPool().restoreObjects(_savedState);
	Debug::debug(Debug::Engine, "ObjectStates restored successfully.");

	Set::getPool().restoreObjects(_savedState);
	Debug::debug(Debug::Engine, "Sets restored successfully.");

	TextObject::getPool().restoreObjects(_savedState);
	Debug::debug(Debug::Engine, "TextObjects restored successfully.");

	PrimitiveObject::getPool().restoreObjects(_savedState);
	Debug::debug(Debug::Engine, "PrimitiveObjects restored successfully.");

	Actor::getPool().restoreObjects(_savedState);
	Debug::debug(Debug::Engine, "Actors restored successfully.");

	if (getGameType() == GType_MONKEY4) {
		PoolSound::getPool().restoreObjects(_savedState);
		Debug::debug(Debug::Engine, "Pool sounds saved successfully.");

		Layer::getPool().restoreObjects(_savedState);
		Debug::debug(Debug::Engine, "Layers restored successfully.");
	}

	restoreGRIM();
	Debug::debug(Debug::Engine, "Engine restored successfully.");

	g_driver->restoreState(_savedState);
	Debug::debug(Debug::Engine, "Renderer restored successfully.");

	g_sound->restoreState(_savedState);
	Debug::debug(Debug::Engine, "iMuse restored successfully.");

	g_movie->restoreState(_savedState);
	Debug::debug(Debug::Engine, "Movie restored successfully.");

	_iris->restoreState(_savedState);
	Debug::debug(Debug::Engine, "Iris restored successfully.");

	lua_Restore(_savedState);
	Debug::debug(Debug::Engine, "Lua restored successfully.");

	delete _savedState;

	//Re-read the values, since we may have been in some state that changed them when loading the savegame,
	//e.g. running a cutscene, which sets the sfx volume to 0.
	_mixer->setVolumeForSoundType(Audio::Mixer::kSFXSoundType, ConfMan.getInt("sfx_volume"));
	_mixer->setVolumeForSoundType(Audio::Mixer::kSpeechSoundType, ConfMan.getInt("speech_volume"));
	_mixer->setVolumeForSoundType(Audio::Mixer::kMusicSoundType, ConfMan.getInt("music_volume"));

	LuaBase::instance()->postRestoreHandle();
	if (g_imuse)
		g_imuse->pause(false);
	g_movie->pause(false);
	debug("GrimEngine::savegameRestore() finished.");

	_shortFrame = true;
	clearEventQueue();
	invalidateActiveActorsList();
	buildActiveActorsList();

	_currSet->setupCamera();
	g_driver->set3DMode();
}

void GrimEngine::restoreGRIM() {
	_savedState->beginSection('GRIM');

	_mode = (EngineMode)_savedState->readLEUint32();
	_previousMode = (EngineMode)_savedState->readLEUint32();

	// Actor stuff
	int32 id = _savedState->readLESint32();
	if (id != 0) {
		_selectedActor = Actor::getPool().getObject(id);
	}

	//TextObject stuff
	_sayLineDefaults.setFGColor(_savedState->readColor());
	_sayLineDefaults.setFont(Font::getPool().getObject(_savedState->readLESint32()));
	_sayLineDefaults.setHeight(_savedState->readLESint32());
	_sayLineDefaults.setJustify(_savedState->readLESint32());
	_sayLineDefaults.setWidth(_savedState->readLESint32());
	_sayLineDefaults.setX(_savedState->readLESint32());
	_sayLineDefaults.setY(_savedState->readLESint32());
	_sayLineDefaults.setDuration(_savedState->readLESint32());
	if (_savedState->saveMinorVersion() > 5) {
		_movieSubtitle = TextObject::getPool().getObject(_savedState->readLESint32());
	}

	// Set stuff
	_currSet = Set::getPool().getObject(_savedState->readLESint32());
	if (_savedState->saveMinorVersion() > 4) {
		_movieSetup = _savedState->readString();
	} else {
		_movieSetup = _currSet->getCurrSetup()->_name;
	}

	_savedState->endSection();
}

void GrimEngine::storeSaveGameMetadata(SaveGame *state) {
	if (!g_grim->getGameFlags() & ADGF_REMASTERED) {
		return;
	}
	state->beginSection('META');
	state->writeString(_saveMeta1);
	state->writeLEUint32(_saveMeta2);
	state->writeString(_saveMeta3);
	state->endSection();
}

void GrimEngine::storeSaveGameImage(SaveGame *state) {
	const Graphics::PixelFormat image_format = Graphics::PixelFormat(2, 5, 6, 5, 0, 11, 5, 0, 0);
	int width = 250, height = 188;
	Bitmap *screenshot;

	debug("GrimEngine::StoreSaveGameImage() started.");

	screenshot = g_driver->getScreenshot(width, height, true);
	state->beginSection('SIMG');
	if (screenshot) {
		int size = screenshot->getWidth() * screenshot->getHeight();
		screenshot->setActiveImage(0);
		screenshot->getBitmapData()->convertToColorFormat(image_format);
		uint16 *data = (uint16 *)screenshot->getData().getRawBuffer();
		for (int l = 0; l < size; l++) {
			state->writeLEUint16(data[l]);
		}
	} else {
		error("Unable to store screenshot");
	}
	state->endSection();
	delete screenshot;
	debug("GrimEngine::StoreSaveGameImage() finished.");
}

void GrimEngine::savegameSave() {
	debug("GrimEngine::savegameSave() started.");
	_savegameSaveRequest = false;
	Common::String filename;
	if (_savegameFileName.size() == 0) {
		filename = "grim.sav";
	} else {
		filename = _savegameFileName;
	}
	if (getGameType() == GType_MONKEY4 && filename.contains('/')) {
		filename = Common::lastPathComponent(filename, '/');
	}
	_savedState = SaveGame::openForSaving(filename);
	if (!_savedState) {
		//TODO: Translate this!
		GUI::displayErrorDialog(_("Error: the game could not be saved."));
		return;
	}
	storeSaveGameMetadata(_savedState);

	storeSaveGameImage(_savedState);

	if (g_imuse)
		g_imuse->pause(true);
	g_movie->pause(true);

	savegameCallback();

	Bitmap::getPool().saveObjects(_savedState);
	Debug::debug(Debug::Engine, "Bitmaps saved successfully.");

	Font::getPool().saveObjects(_savedState);
	Debug::debug(Debug::Engine, "Fonts saved successfully.");

	ObjectState::getPool().saveObjects(_savedState);
	Debug::debug(Debug::Engine, "ObjectStates saved successfully.");

	Set::getPool().saveObjects(_savedState);
	Debug::debug(Debug::Engine, "Sets saved successfully.");

	TextObject::getPool().saveObjects(_savedState);
	Debug::debug(Debug::Engine, "TextObjects saved successfully.");

	PrimitiveObject::getPool().saveObjects(_savedState);
	Debug::debug(Debug::Engine, "PrimitiveObjects saved successfully.");

	Actor::getPool().saveObjects(_savedState);
	Debug::debug(Debug::Engine, "Actors saved successfully.");

	if (getGameType() == GType_MONKEY4) {
		PoolSound::getPool().saveObjects(_savedState);
		Debug::debug(Debug::Engine, "Pool sounds saved successfully.");

		Layer::getPool().saveObjects(_savedState);
		Debug::debug(Debug::Engine, "Layers saved successfully.");
	}

	saveGRIM();
	Debug::debug(Debug::Engine, "Engine saved successfully.");

	g_driver->saveState(_savedState);
	Debug::debug(Debug::Engine, "Renderer saved successfully.");

	g_sound->saveState(_savedState);
	Debug::debug(Debug::Engine, "iMuse saved successfully.");

	g_movie->saveState(_savedState);
	Debug::debug(Debug::Engine, "Movie saved successfully.");

	_iris->saveState(_savedState);
	Debug::debug(Debug::Engine, "Iris saved successfully.");

	lua_Save(_savedState);

	delete _savedState;

	if (g_imuse)
		g_imuse->pause(false);
	g_movie->pause(false);
	debug("GrimEngine::savegameSave() finished.");

	_shortFrame = true;
	clearEventQueue();
}

void GrimEngine::saveGRIM() {
	_savedState->beginSection('GRIM');

	_savedState->writeLEUint32((uint32)_mode);
	_savedState->writeLEUint32((uint32)_previousMode);

	//Actor stuff
	if (_selectedActor) {
		_savedState->writeLESint32(_selectedActor->getId());
	} else {
		_savedState->writeLESint32(0);
	}

	//TextObject stuff
	_savedState->writeColor(_sayLineDefaults.getFGColor());
	_savedState->writeLESint32(_sayLineDefaults.getFont()->getId());
	_savedState->writeLESint32(_sayLineDefaults.getHeight());
	_savedState->writeLESint32(_sayLineDefaults.getJustify());
	_savedState->writeLESint32(_sayLineDefaults.getWidth());
	_savedState->writeLESint32(_sayLineDefaults.getX());
	_savedState->writeLESint32(_sayLineDefaults.getY());
	_savedState->writeLESint32(_sayLineDefaults.getDuration());
	_savedState->writeLESint32(_movieSubtitle ? _movieSubtitle->getId() : 0);

	//Set stuff
	_savedState->writeLESint32(_currSet->getId());
	_savedState->writeString(_movieSetup);

	_savedState->endSection();
}

Set *GrimEngine::findSet(const Common::String &name) {
	// Find scene object
	foreach (Set *s, Set::getPool()) {
		if (s->getName() == name)
			return s;
	}
	return nullptr;
}

void GrimEngine::setSetLock(const char *name, bool lockStatus) {
	Set *scene = findSet(name);

	if (!scene) {
		Debug::warning(Debug::Engine, "Set object '%s' not found in list", name);
		return;
	}
	// Change the locking status
	scene->_locked = lockStatus;
}

Set *GrimEngine::loadSet(const Common::String &name) {
	Set *s = findSet(name);

	if (!s) {
		Common::String filename(name);
		// EMI-scripts refer to their .setb files as .set
		if (g_grim->getGameType() == GType_MONKEY4) {
			filename += "b";
		}
		Common::SeekableReadStream *stream;
		stream = g_resourceloader->openNewStreamFile(filename.c_str());
		if (!stream)
			error("Could not find scene file %s", name.c_str());

		s = new Set(name, stream);
		delete stream;
	}

	return s;
}

void GrimEngine::setSet(const char *name) {
	setSet(loadSet(name));
}

void GrimEngine::setSet(Set *scene) {
	if (scene == _currSet)
		return;

	if (getGameType() == GType_MONKEY4) {
		foreach (PoolSound *s, PoolSound::getPool()) {
			s->stop();
		}
	}
	// Stop the actors. This fixes bug #289 (https://github.com/residualvm/residualvm/issues/289)
	// and it makes sense too, since when changing set the directions
	// and coords change too.
	foreach (Actor *a, Actor::getPool()) {
		a->stopWalking();
	}

	Set *lastSet = _currSet;
	_currSet = scene;
	_currSet->setSoundParameters(20, 127);
	// should delete the old scene after setting the new one
	if (lastSet && !lastSet->_locked) {
		delete lastSet;
	}
	_shortFrame = true;
	_setupChanged = true;
	invalidateActiveActorsList();
}

void GrimEngine::makeCurrentSetup(int num) {
	int prevSetup = g_grim->getCurrSet()->getSetup();
	if (prevSetup != num) {
		getCurrSet()->setSetup(num);
		getCurrSet()->setSoundParameters(20, 127);
		cameraChangeHandle(prevSetup, num);
		// here should be set sound position

		_setupChanged = true;
	}
}

void GrimEngine::setTextSpeed(int speed) {
	if (speed < 1)
		_textSpeed = 1;
	if (speed > 10)
		_textSpeed = 10;
	_textSpeed = speed;
}

float GrimEngine::getControlAxis(int num) {
	int idx = num - KEYCODE_AXIS_JOY1_X;
	if (idx >= 0 && idx < NUM_JOY_AXES) {
		return _joyAxisPosition[idx];
	}
	return 0;
}

bool GrimEngine::getControlState(int num) {
	return _controlsState[num];
}

float GrimEngine::getPerSecond(float rate) const {
	return rate * _frameTime / 1000;
}

void GrimEngine::invalidateActiveActorsList() {
	_buildActiveActorsList = true;
}

void GrimEngine::immediatelyRemoveActor(Actor *actor) {
	_activeActors.remove(actor);
	_talkingActors.remove(actor);
}

void GrimEngine::buildActiveActorsList() {
	if (!_buildActiveActorsList) {
		return;
	}

	_activeActors.clear();
	foreach (Actor *a, Actor::getPool()) {
		if (((_mode == NormalMode || _mode == DrawMode) && a->isDrawableInSet(_currSet->getName())) ||
		    a->isInOverworld()) {
			_activeActors.push_back(a);
		}
	}
	_buildActiveActorsList = false;
}

void GrimEngine::addTalkingActor(Actor *a) {
	_talkingActors.push_back(a);
}

bool GrimEngine::areActorsTalking() const {
	//This takes into account that there may be actors which are still talking, but in the background.
	bool talking = false;
	foreach (Actor *a, _talkingActors) {
		if (a->isTalkingForeground()) {
			talking = true;
			break;
		}
	}
	return talking;
}

void GrimEngine::setMovieSubtitle(TextObject *to) {
	if (_movieSubtitle != to) {
		delete _movieSubtitle;
		_movieSubtitle = to;
	}
}

void GrimEngine::drawMovieSubtitle() {
	if (_movieSubtitle)
		_movieSubtitle->draw();
}

void GrimEngine::setMovieSetup() {
	_movieSetup = _currSet->getCurrSetup()->_name;
}

void GrimEngine::setMode(EngineMode mode) {
	_mode = mode;
	invalidateActiveActorsList();
}

void GrimEngine::clearEventQueue() {
	Common::Event event;
	while (g_system->getEventManager()->pollEvent(event)) {
	}

	for (int i = 0; i < KEYCODE_EXTRA_LAST; ++i) {
		_controlsState[i] = false;
	}
}

bool GrimEngine::hasFeature(EngineFeature f) const {
	return
		(f == kSupportsReturnToLauncher) ||
		(f == kSupportsLoadingDuringRuntime);
}

void GrimEngine::pauseEngineIntern(bool pause) {
	if (g_imuse)
		g_imuse->pause(pause);
	if (g_movie)
		g_movie->pause(pause);

	if (pause) {
		_pauseStartTime = _system->getMillis();
	} else {
		_frameStart += _system->getMillis() - _pauseStartTime;
	}
}


Graphics::Surface *loadPNG(const Common::String &filename) {
	Image::PNGDecoder d;
	Common::SeekableReadStream *s = SearchMan.createReadStreamForMember(filename);
	if (!s)
		return nullptr;
	d.loadStream(*s);
	delete s;

	Graphics::Surface *srf = d.getSurface()->convertTo(Graphics::PixelFormat(4, 8, 8, 8, 8, 0, 8, 16, 24));
	return srf;
}

void GrimEngine::debugLua(const Common::String &str) {
	lua_dostring(str.c_str());
}

Common::String GrimEngine::getLanguagePrefix() const {
	switch (getLanguage()) {
		case 0:
			return Common::String("en");
		case 1:
			return Common::String("de");
		case 2:
			return Common::String("es");
		case 3:
			return Common::String("fr");
		case 4:
			return Common::String("it");
		case 5:
			return Common::String("pt");
		default:
			error("Unknown language id %d", getLanguage());
	}
}

bool GrimEngine::isConceptEnabled(uint32 number) const {
	assert (number < kNumConcepts);
	return _conceptEnabled[number];
}

void GrimEngine::enableConcept(uint32 number) {
	assert (number < kNumConcepts);
	_conceptEnabled[number] = true;
}
	
bool GrimEngine::isCutsceneEnabled(uint32 number) const {
	assert (number < kNumCutscenes);
	return _cutsceneEnabled[number];
}

void GrimEngine::enableCutscene(uint32 number) {
	assert (number < kNumCutscenes);
	_cutsceneEnabled[number] = true;
}

void GrimEngine::setSaveMetaData(const char *meta1, int meta2, const char *meta3) {
	_saveMeta1 = meta1;
	_saveMeta2 = meta2;
	_saveMeta3 = meta3;
}

} // end of namespace Grim<|MERGE_RESOLUTION|>--- conflicted
+++ resolved
@@ -380,13 +380,7 @@
 	g_sound = new SoundPlayer();
 
 	bool fullscreen = ConfMan.getBool("fullscreen");
-<<<<<<< HEAD
-	g_driver = createRenderer(640, 480, fullscreen);
-=======
-	createRenderer();
-	g_driver->setupScreen(1600, 900, fullscreen);
-	g_driver->loadEmergFont();
->>>>>>> b37fcc8b
+	g_driver->setupScreen(640, 480, fullscreen);
 
 	if (getGameType() == GType_MONKEY4 && SearchMan.hasFile("AMWI.m4b")) {
 		// Play EMI Mac Aspyr logo
@@ -1094,10 +1088,6 @@
 				handleJoyAxis(event.joystick.axis, event.joystick.position);
 			if (type == Common::EVENT_JOYBUTTON_DOWN || type == Common::EVENT_JOYBUTTON_UP)
 				handleJoyButton(type, event.joystick.button);
-<<<<<<< HEAD
-			if (type == Common::EVENT_SCREEN_CHANGED) {
-				handleUserPaint();
-=======
 
 			if (type == Common::EVENT_LBUTTONUP) {
 				_cursorX = event.mouse.x;
@@ -1118,7 +1108,9 @@
 				_cursorY = event.mouse.y;
 				handleMouseAxis(0, _cursorX);
 				handleMouseAxis(1, _cursorY);
->>>>>>> b37fcc8b
+			}
+			if (type == Common::EVENT_SCREEN_CHANGED) {
+				handleUserPaint();
 			}
 		}
 
