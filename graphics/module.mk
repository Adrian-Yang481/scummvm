--- conflicted
+++ resolved
@@ -15,17 +15,7 @@
 	VectorRenderer.o \
 	VectorRendererSpec.o \
 	yuv_to_rgb.o \
-<<<<<<< HEAD
 	jpeg.o \
-	matrix3.o \
-	matrix4.o \
-	line3d.o \
-	line2d.o \
-	rect2d.o \
-	vector2d.o \
-	vector3d.o \
-=======
->>>>>>> 24308161
 	tinygl/api.o \
 	tinygl/arrays.o \
 	tinygl/clear.o \
