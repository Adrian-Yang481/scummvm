#!/bin/sh
#
# configure -- custom configure script for ScummVM.
#
# ScummVM is the legal property of its developers, whose names
# are too numerous to list here. Please refer to the COPYRIGHT
# file distributed with this source distribution.
#
# This program is free software; you can redistribute it and/or
# modify it under the terms of the GNU General Public License
# as published by the Free Software Foundation; either version 2
# of the License, or (at your option) any later version.
#
# This program is distributed in the hope that it will be useful,
# but WITHOUT ANY WARRANTY; without even the implied warranty of
# MERCHANTABILITY or FITNESS FOR A PARTICULAR PURPOSE.  See the
# GNU General Public License for more details.
#
# You should have received a copy of the GNU General Public License
# along with this program; if not, write to the Free Software
# Foundation, Inc., 51 Franklin Street, Fifth Floor, Boston, MA 02110-1301, USA.
#

# Save the current environment variables for next runs
SAVED_CONFIGFLAGS=$@
SAVED_LDFLAGS=$LDFLAGS
SAVED_CXX=$CXX
SAVED_CXXFLAGS=$CXXFLAGS
SAVED_CPPFLAGS=$CPPFLAGS
SAVED_ASFLAGS=$ASFLAGS
SAVED_WINDRESFLAGS=$WINDRESFLAGS

# Use environment vars if set
CXXFLAGS="$CXXFLAGS $CPPFLAGS"

# Backslashes into forward slashes:
# The following OS/2 specific code is performed to deal with handling of backslashes by ksh.
# Borrowed from the Sane configure script

if test "$ac_emxsupport" != "no" -a "$ac_emxsupport" != "NO"; then
	ac_save_IFS="$IFS"
	IFS="\\"
	ac_TEMP_PATH=
	for ac_dir in $PATH; do
		IFS=$ac_save_IFS
		if test -z "$ac_TEMP_PATH"; then
			ac_TEMP_PATH="$ac_dir"
		else
			ac_TEMP_PATH="$ac_TEMP_PATH/$ac_dir"
		fi
	done
	PATH="$ac_TEMP_PATH"
	export PATH
	unset ac_TEMP_PATH
fi

set_var() {
	eval ${1}='${2}'
}

get_var() {
	eval echo \$${1}
}

# Add an engine: id name build subengines
add_engine() {
	_engines="${_engines} ${1}"
	set_var _engine_${1}_name "${2}"
	set_var _engine_${1}_build "${3}"
	set_var _engine_${1}_subengines "${4}"
	for sub in ${4}; do
		set_var _engine_${sub}_sub "yes"
	done
}

add_engine scumm "SCUMM" yes "scumm_7_8 he"
add_engine scumm_7_8 "v7 & v8 games" yes
add_engine he "HE71+ games" yes
add_engine agi "AGI" yes
add_engine agos "AGOS" yes "agos2"
add_engine agos2 "AGOS 2 games" yes
add_engine cine "Cinematique evo 1" yes
add_engine cruise "Cinematique evo 2" yes
add_engine draci "Dragon History" yes
add_engine drascula "Drascula: The Vampire Strikes Back" yes
add_engine gob "Gobli*ns" yes
add_engine groovie "Groovie" yes "groovie2"
add_engine groovie2 "Groovie 2 games" no
add_engine hugo "Hugo Trilogy" yes
add_engine kyra "Legend of Kyrandia" yes "lol"
add_engine lol "Lands of Lore" no
add_engine lastexpress "The Last Express" no
add_engine lure "Lure of the Temptress" yes
add_engine m4 "M4/MADS" no
add_engine made "MADE" yes
add_engine mohawk "Mohawk" yes "cstime myst riven"
add_engine cstime "Where in Time is Carmen Sandiego?" no
add_engine riven "Riven: The Sequel to Myst" no
add_engine myst "Myst" no
add_engine parallaction "Parallaction" yes
add_engine queen "Flight of the Amazon Queen" yes
add_engine saga "SAGA" yes "ihnm saga2"
add_engine ihnm "IHNM" yes
add_engine saga2 "SAGA 2 games" no
add_engine sci "SCI" yes "sci32"
add_engine sci32 "SCI32 games" no
add_engine sky "Beneath a Steel Sky" yes
add_engine sword1 "Broken Sword" yes
add_engine sword2 "Broken Sword II" yes
add_engine sword25 "Broken Sword 2.5" no
add_engine teenagent "Teen Agent" yes
add_engine testbed "TestBed: the Testing framework" no
add_engine tinsel "Tinsel" yes
add_engine toon "Toonstruck" yes
add_engine touche "Touche: The Adventures of the Fifth Musketeer" yes
add_engine tsage "Ringworld: Revenge Of The Patriarch" no
add_engine tucker "Bud Tucker in Double Trouble" yes


#
# Default settings
#
# Default lib behaviour yes/no/auto
_vorbis=auto
_tremor=auto
_tremolo=no
_flac=auto
_mad=auto
_alsa=auto
_seq_midi=auto
_timidity=auto
_zlib=auto
_mpeg2=no
_png=auto
_theoradec=auto
_fluidsynth=auto
<<<<<<< HEAD
_opengl=auto
_opengles=auto
=======
_16bit=auto
_opengl=no
_opengles=no
>>>>>>> afe1a77d
_readline=auto
# Default option behaviour yes/no
_debug_build=auto
_release_build=auto
_verbose_build=no
_text_console=no
_mt32emu=yes
_build_scalers=yes
_build_hq_scalers=yes
_enable_prof=no
_global_constructors=no
# Default vkeybd/keymapper options
_vkeybd=no
_keymapper=no
# GUI translation options
_translation=yes
# Default platform settings
_backend=sdl
_16bit=auto
_dynamic_modules=no
_elf_loader=no
_plugins_default=static
_plugin_prefix=
_plugin_suffix=
_nasm=auto
# Default commands
_ranlib=ranlib
_strip=strip
_ar="ar cru"
_as="as"
_windres=windres
_win32path="build/x86"
_aos4path="Games:ScummVM"
_staticlibpath=/sw
_sdlconfig=sdl-config
_sdlpath="$PATH"
_nasmpath="$PATH"
NASMFLAGS=""
NASM=""
# The following variables are automatically detected, and should not
# be modified otherwise. Consider them read-only.
_posix=no
_endian=unknown
_need_memalign=yes
_have_x86=no
_arm_asm=no



# Directories for installing ScummVM.
# This list is closely based on what GNU autoconf does,
# although the default value for datadir differs.
# Like GNU autoconf, we distinguish datadir and datarootdir
# to make it possible to change e.g. the location of the
# man pages independently of that of the engine data files,
# which are placed inside $datadir/scummvm
prefix=NONE
exec_prefix=NONE
bindir='${exec_prefix}/bin'
libdir='${exec_prefix}/lib'
datarootdir='${prefix}/share'
datadir='${datarootdir}/scummvm'
mandir='${datarootdir}/man'
docdir='${datarootdir}/doc/scummvm'
#localedir='${datarootdir}/locale'

# For cross compiling
_host=""
_host_cpu=""
_host_vendor=""
_host_os=""
_host_alias=""

_srcdir=`dirname $0`
_port_mk="ports.mk"

# Use temp files in the build directory
TMPO=./scummvm-conf
TMPC=${TMPO}.cpp
TMPLOG=config.log

cc_check_no_clean() {
	echo >> "$TMPLOG"
	cat "$TMPC" >> "$TMPLOG"
	echo >> "$TMPLOG"
	echo "$CXX $LDFLAGS $CXXFLAGS $TMPC -o $TMPO$HOSTEXEEXT $@" >> "$TMPLOG"
	rm -f "$TMPO$HOSTEXEEXT"
	( $CXX $LDFLAGS $CXXFLAGS "$TMPC" -o "$TMPO$HOSTEXEEXT" "$@" ) >> "$TMPLOG" 2>&1
	TMPR="$?"
	echo "return code: $TMPR" >> "$TMPLOG"
	echo >> "$TMPLOG"
	return "$TMPR"
}

cc_check_clean() {
	rm -rf $TMPC $TMPO $TMPO.o $TMPO.dSYM $TMPO$HOSTEXEEXT "$@"
}

cc_check() {
	cc_check_no_clean "$@"
	TMPR="$?"
	cc_check_clean
	return "$TMPR"
}

cc_check_define() {
cat > $TMPC << EOF
int main(void) {
	#ifndef $1
	syntax error
	#endif
	return 0;
}
EOF
	cc_check -c
	return $?
}

gcc_get_define() {
	echo "" | $CXX -dM -E - | fgrep "$1" | head -n1 | cut -d ' ' -f 3-
}

#
# Function to provide echo -n for bourne shells that don't have it
#
echo_n() {
	printf "$@"
}

echocheck() {
	echo_n "Checking for $@... "
}

# Add a line of data to config.mk.
add_line_to_config_mk() {
	_config_mk_data="$_config_mk_data"'
'"$1"
}

# Add a line of data to config.h.
add_line_to_config_h() {
	_config_h_data="$_config_h_data"'
'"$1"
}

# Conditionally add a line of data to config.h. Takes two parameters:
# The first one can be set to 'no' to "comment out" the line, i.e.
# make it ineffective, use 'yes' otherwise.
# The second param is the line to insert.
add_to_config_h_if_yes() {
	if test "$1" = yes ; then
		add_line_to_config_h "$2"
	else
		add_line_to_config_h "/* $2 */"
	fi
}

# Conditionally add a line of data to config.mk. Takes two parameters:
# The first one can be set to 'no' to "comment out" the line, i.e.
# make it ineffective, use 'yes' otherwise.
# The second param is the line to insert.
add_to_config_mk_if_yes() {
	if test "$1" = yes ; then
		add_line_to_config_mk "$2"
	else
		add_line_to_config_mk "# $2"
	fi
}

# Conditionally add a '#define' line to config.h. Takes two parameters:
# The first one can be set to 'yes' or 'no'. If 'yes' is used, then
# the line "#define $2" is added to config.h, otherwise "#undef $2".
define_in_config_h_if_yes() {
	if test "$1" = yes ; then
		add_line_to_config_h "#define $2"
	else
		add_line_to_config_h "#undef $2"
	fi
}

# Conditionally add definitions to config.h and config.mk. Takes two parameters:
# The first one can be set to 'yes' or 'no'. If 'yes' is used, then
# the line "#define $2" is added to config.h and "$2 = 1" to config.mk.
# Otherwise "#undef $2" is added to config.h and "# $2 = 1" to config.mk
define_in_config_if_yes() {
	if test "$1" = yes ; then
		add_line_to_config_h "#define $2"
		add_line_to_config_mk "$2 = 1"
	else
		add_line_to_config_h "#undef $2"
		add_line_to_config_mk "# $2 = 1"
	fi
}

#
# Determine sdl-config
#
# TODO: small bit of code to test sdl usability
find_sdlconfig() {
	echo_n "Looking for sdl-config... "
	sdlconfigs="$_sdlconfig:sdl-config:sdl11-config:sdl12-config"
	_sdlconfig=

	IFS="${IFS=   }"; ac_save_ifs="$IFS"; IFS="$SEPARATOR"
	for path_dir in $_sdlpath; do
		#reset separator to parse sdlconfigs
		IFS=":"
		for sdlconfig in $sdlconfigs; do
			if test -f "$path_dir/$sdlconfig" ; then
				_sdlconfig="$path_dir/$sdlconfig"
				echo $_sdlconfig
				# Save the prefix
				_sdlpath=$path_dir
				if test `basename $path_dir` = bin ; then
					_sdlpath=`dirname $path_dir`
				fi
				# break at first sdl-config found in path
				break 2
			fi
		done
	done

	IFS="$ac_save_ifs"

	if test -z "$_sdlconfig"; then
		echo "none found!"
		exit 1
	fi
}

#
# Determine extension used for executables
#
get_system_exe_extension() {
	case $1 in
	arm-riscos)
		_exeext=",ff8"
		;;
	dreamcast | ds | gamecube | n64 | ps2 | psp | wii)
		_exeext=".elf"
		;;
	gph-linux)
		_exeext=".gph"
		;;
	mingw* | *os2-emx | wince)
		_exeext=".exe"
		;;
	*)
		_exeext=""
		;;
	esac
}

#
# Generic options functions
#

# Show the configure help line for an option
option_help() {
	tmpopt=`echo $1 | sed 's/_/-/g'`
	option=`echo "--${tmpopt}                       " | sed "s/\(.\{23\}\).*/\1/"`
	echo "  ${option}  ${2}"
}

# Show an error about an unknown option
option_error() {
	echo "error: unrecognised option: $ac_option
Try \`$0 --help' for more information." >&2
	exit 1
}


#
# Engine handling functions
#

# Get the name of the engine
get_engine_name() {
	get_var _engine_$1_name
}

# Will this engine be built?
get_engine_build() {
	get_var _engine_$1_build
}

# Get the subengines
get_engine_subengines() {
	get_var _engine_$1_subengines
}

# Ask if this is a subengine
get_engine_sub() {
	sub=`get_var _engine_$1_sub`
	if test -z "$sub" ; then
		sub=no
	fi
	echo $sub
}

# Enable *all* engines
engine_enable_all() {
	for engine in $_engines; do
		set_var _engine_${engine}_build "yes"
	done
}

# Disable *all* engines
engine_disable_all() {
	for engine in $_engines; do
		set_var _engine_${engine}_build "no"
	done
}

# Enable the given engine
engine_enable() {
	# Get the parameter
	if ( echo $1 | grep '=' ) 2> /dev/null > /dev/null ; then
		eng=`echo $1 | cut -d '=' -f 1`
		opt=`echo $1 | cut -d '=' -f 2`
	else
		eng=$1
		opt=yes
	fi
	engine=`echo $eng | sed 's/-/_/g'`

	# Filter the parameter for the subengines
	if test "`get_engine_sub ${engine}`" != "no" -a "$opt" != "yes" ; then
		option_error
		return
	fi

	if test "$opt" = "static" -o "$opt" = "dynamic" -o "$opt" = "yes" ; then
		if test "`get_engine_name ${engine}`" != "" ; then
			set_var _engine_${engine}_build "$opt"
		else
			option_error
		fi
	else
		option_error
	fi
}

# Disable the given engine
engine_disable() {
	# Filter malformed options
	if ( echo $1 | grep '=' ) 2> /dev/null > /dev/null ; then
		option_error
		return
	fi

	engine=`echo $1 | sed 's/-/_/g'`
	if test "`get_engine_name ${engine}`" != "" ; then
		set_var _engine_${engine}_build "no"
	else
		option_error
	fi
}

# Show the configure help line for a given engine
show_engine_help() {
	if test `get_engine_build $1` = yes ; then
		option="disable"
		do="don't "
	else
		option="enable"
		do=""
	fi
	name=`get_engine_name $1`
	option_help ${option}-${1} "${do}build the ${name} engine"
	for sub in `get_engine_subengines $1`; do
		show_subengine_help $sub $1
	done
}

# Show the configure help line for a given subengine
show_subengine_help() {
	if test `get_engine_build $1` = yes ; then
		option="disable"
		do="exclude"
	else
		option="enable"
		do="include"
	fi
	name=`get_engine_name $1`
	parent=`get_engine_name $2`
	option_help ${option}-${1} "${do} the ${name} in ${parent} engine"
}

# Prepare the strings about the engines to build
prepare_engine_build_strings() {
	string=`get_engine_build_string $1 static`
	if test -n "$string" ; then
		_engines_built_static="${_engines_built_static}#$string@"
	fi

	string=`get_engine_build_string $1 dynamic`
	if test -n "$string" ; then
		_engines_built_dynamic="${_engines_built_dynamic}#$string@"
	fi

	string=`get_engine_build_string $1 no`
	if test -n "$string" ; then
		_engines_skipped="${_engines_skipped}#$string@"
	fi
}

# Get the string about building an engine
get_engine_build_string() {
	engine_string=""
	engine_build=`get_engine_build $1`
	show=no

	# Check if the current engine should be shown for the current status
	if test $engine_build = $2 ; then
		show=yes
	else
		# Test for disabled sub-engines
		if test $2 = no ; then
			for subeng in `get_engine_subengines $1` ; do
				if test `get_engine_build $subeng` = no ; then
					engine_build=no
					show=yes
				fi
			done
		fi
	fi

	# Convert static/dynamic to yes to ease the check of subengines
	if test $engine_build != no ; then
		engine_build=yes
	fi

	# The engine should be shown, build the string
	if test $show = yes ; then
		build_string_func=get_${1}_build_string
		if ( type $build_string_func | grep function ) 2> /dev/null > /dev/null ; then
			engine_string=`$build_string_func $1 $engine_build`
		else
			engine_string=`get_subengines_build_string $1 $engine_build`
		fi

		engine_string="`get_engine_name $1` $engine_string"
	fi

	echo $engine_string
}

# Get the string about building subengines
get_subengines_build_string() {
	all=yes
	subengine_string=$3
	for subeng in `get_engine_subengines $1` ; do
		if test `get_engine_build $subeng` = $2 ; then
			subengine_string="$subengine_string [`get_engine_name $subeng`]"
		else
			all=no
		fi
	done
	if test $2 != no ; then
		if test -n "$subengine_string" ; then
			if test $all = yes ; then
				subengine_string="[all games]"
			fi
		fi
	fi

	echo $subengine_string
}

# Engine specific build strings
get_scumm_build_string() {
	if test `get_engine_build $1` != no ; then
		if test $2 != no ; then
			base="[v0-v6 games]"
		fi
		get_subengines_build_string $1 $2 "$base"
	fi
}

get_saga_build_string() {
	if test `get_engine_build $1` != no ; then
		if test $2 != no ; then
			base="[ITE]"
		fi
		get_subengines_build_string $1 $2 "$base"
	fi
}

#
# Greet user
#
echo "Running ScummVM configure..."
echo "Configure run on" `date` > $TMPLOG

#
# Check any parameters we received
#
# TODO:
# * Change --disable-mad / --enable-mad to the way it's done in autoconf:
#  That is, --without-mad / --with-mad=/prefix/to/mad. Useful for people
#  who have Mad/Vorbis/ALSA installed in a non-standard locations.
#

for parm in "$@" ; do
	if test "$parm" = "--help" || test "$parm" = "-help" || test "$parm" = "-h" ; then
		for engine in $_engines; do
			if test `get_engine_sub $engine` = no ; then
				engines_help="$engines_help`show_engine_help $engine`
"
			fi
		done
		cat << EOF

Usage: $0 [OPTIONS]...

Configuration:
  -h, --help              display this help and exit
  --backend=BACKEND       backend to build (android, dc, dingux, ds, gp2x, gph,
                          iphone, linuxmoto, maemo, n64, null, openpandora, ps2,
                          psp, samsungtv, sdl, webos, wii, wince) [sdl]

Installation directories:
  --prefix=PREFIX         install architecture-independent files in PREFIX
                          [/usr/local]
  --exec-prefix=EPREFIX   install architecture-dependent files in EPREFIX
                          [PREFIX]

By default, \`make install' will install all the files in
\`/usr/local/bin', \`/usr/local/lib' etc.  You can specify
an installation prefix other than \`/usr/local' using \`--prefix',
for instance \`--prefix=\$HOME'.

For better control, use the options below.

Fine tuning of the installation directories:
  --bindir=DIR            user executables [EPREFIX/bin]
  --libdir=DIR            object code libraries [EPREFIX/lib]
  --datarootdir=DIR       read-only arch.-independent data root [PREFIX/share]
  --datadir=DIR           read-only architecture-independent data
                          [DATAROOTDIR/scummvm]
  --mandir=DIR            man documentation [DATAROOTDIR/man]
  --docdir=DIR            documentation root [DATAROOTDIR/doc/scummvm]

Special configuration feature:
  --host=HOST             cross-compile to target HOST (arm-linux, ...)
                          special targets: android for Android
                                           caanoo for Caanoo
                                           dingux for Dingux
                                           dreamcast for Sega Dreamcast
                                           ds for Nintendo DS
                                           gamecube for Nintendo GameCube
                                           gp2x for GP2X
                                           gp2xwiz for GP2X Wiz
                                           iphone for Apple iPhone
                                           linupy for Yopy PDA
                                           motoezx for MotoEZX
                                           motomagx for MotoMAGX
                                           n64 for Nintendo 64
                                           openpandora for OpenPandora
                                           ps2 for PlayStation 2
                                           psp for PlayStation Portable
                                           samsungtv for Samsung TV
                                           webos for HP Palm WebOS
                                           wii for Nintendo Wii
                                           wince for Windows CE

Game engines:
  --enable-all-engines     enable all engines, including those which are
                           broken or unsupported
  --disable-all-engines    disable all engines
$engines_help
Optional Features:
  --disable-debug          disable building with debugging symbols
  --enable-Werror          treat warnings as errors
  --enable-release         enable building in release mode (this activates
                           optimizations)
  --enable-profiling       enable profiling
  --enable-plugins         enable the support for dynamic plugins
  --default-dynamic        make plugins dynamic by default
  --disable-mt32emu        don't enable the integrated MT-32 emulator
  --disable-16bit          don't enable 16bit color support
  --disable-scalers        exclude scalers
  --disable-hq-scalers     exclude HQ2x and HQ3x scalers
  --disable-translation    don't build support for translated messages
  --enable-text-console    use text console instead of graphical console
  --enable-verbose-build   enable regular echoing of commands during build
                           process

Optional Libraries:
  --with-alsa-prefix=DIR   Prefix where alsa is installed (optional)
  --disable-alsa           disable ALSA midi sound support [autodetect]

  --with-ogg-prefix=DIR    Prefix where libogg is installed (optional)
  --with-vorbis-prefix=DIR Prefix where libvorbis is installed (optional)
  --disable-vorbis         disable Ogg Vorbis support [autodetect]

  --with-tremor-prefix=DIR Prefix where tremor is installed (optional)
  --disable-tremor         disable tremor support [autodetect]

  --with-mad-prefix=DIR    Prefix where libmad is installed (optional)
  --disable-mad            disable libmad (MP3) support [autodetect]

  --with-flac-prefix=DIR   Prefix where libFLAC is installed (optional)
  --disable-flac           disable FLAC support [autodetect]

  --with-zlib-prefix=DIR   Prefix where zlib is installed (optional)
  --disable-zlib           disable zlib (compression) support [autodetect]

  --with-mpeg2-prefix=DIR  Prefix where libmpeg2 is installed (optional)
  --enable-mpeg2           enable mpeg2 codec for cutscenes [no]

  --with-opengl-prefix=DIR Prefix where OpenGL (ES) is installed (optional)
  --disable-opengl         disable OpenGL (ES) support [autodetect]

  --with-png-prefix=DIR    Prefix where libpng is installed (optional)
  --disable-png            disable PNG decoder [autodetect]

  --with-theoradec-prefix=DIR Prefix where libtheoradec is installed (optional)
  --disable-theoradec      disable Theora decoder [autodetect]

  --with-fluidsynth-prefix=DIR  Prefix where libfluidsynth is
                           installed (optional)
  --disable-fluidsynth     disable fluidsynth MIDI driver [autodetect]

  --with-sdl-prefix=DIR    Prefix where the sdl-config script is
                           installed (optional)

  --with-nasm-prefix=DIR   Prefix where nasm executable is installed (optional)
  --disable-nasm           disable assembly language optimizations [autodetect]

  --with-readline-prefix=DIR    Prefix where readline is installed (optional)
  --disable-readline       disable readline support in text console [autodetect]

Some influential environment variables:
  LDFLAGS        linker flags, e.g. -L<lib dir> if you have libraries in a
                 nonstandard directory <lib dir>
  CXX            C++ compiler command
  CXXFLAGS       C++ compiler flags
  CPPFLAGS       C++ preprocessor flags, e.g. -I<include dir> if you have
                 headers in a nonstandard directory <include dir>
  ASFLAGS        assembler flags
  WINDRESFLAGS   Windows resource compiler flags

EOF
		exit 0
	fi
done # for parm in ...

for ac_option in $@; do
	case "$ac_option" in
	--disable-16bit)          _16bit=no       ;;
	--disable-scalers)        _build_scalers=no ;;
	--disable-hq-scalers)     _build_hq_scalers=no ;;
	--enable-alsa)            _alsa=yes       ;;
	--disable-alsa)           _alsa=no        ;;
	--enable-seq-midi)        _seq_midi=yes   ;;
	--disable-seq-midi)       _seq_midi=no    ;;
	--enable-timidity)        _timidity=yes   ;;
	--disable-timidity)       _timidity=no    ;;
	--enable-vorbis)          _vorbis=yes     ;;
	--disable-vorbis)         _vorbis=no      ;;
	--enable-tremor)          _tremor=yes     ;;
	--disable-tremor)         _tremor=no      ;;
	--enable-flac)            _flac=yes       ;;
	--disable-flac)           _flac=no        ;;
	--enable-mad)             _mad=yes        ;;
	--disable-mad)            _mad=no         ;;
	--enable-zlib)            _zlib=yes       ;;
	--disable-zlib)           _zlib=no        ;;
	--enable-nasm)            _nasm=yes       ;;
	--disable-nasm)           _nasm=no        ;;
	--enable-mpeg2)           _mpeg2=yes      ;;
	--disable-png)            _png=no         ;;
	--enable-png)             _png=yes        ;;
	--disable-theoradec)      _theoradec=no   ;;
	--enable-theoradec)       _theoradec=yes  ;;
	--disable-fluidsynth)     _fluidsynth=no  ;;
	--enable-readline)        _readline=yes   ;;
	--disable-readline)       _readline=no    ;;
	--enable-opengl)          _opengl=yes     ;;
	--disable-opengl)         _opengl=no      ;;
	--enable-verbose-build)   _verbose_build=yes ;;
	--enable-plugins)         _dynamic_modules=yes ;;
	--default-dynamic)        _plugins_default=dynamic ;;
	--enable-mt32emu)         _mt32emu=yes    ;;
	--disable-mt32emu)        _mt32emu=no     ;;
	--enable-translation)     _translation=yes ;;
	--disable-translation)    _translation=no ;;
	--enable-vkeybd)          _vkeybd=yes     ;;
	--disable-vkeybd)         _vkeybd=no      ;;
	--enable-keymapper)       _keymapper=yes  ;;
	--disable-keymapper)      _keymapper=no   ;;
	--enable-text-console)    _text_console=yes ;;
	--disable-text-console)   _text_console=no ;;
	--with-fluidsynth-prefix=*)
		arg=`echo $ac_option | cut -d '=' -f 2`
		FLUIDSYNTH_CFLAGS="-I$arg/include"
		FLUIDSYNTH_LIBS="-L$arg/lib"
		;;
	--with-mpeg2-prefix=*)
		arg=`echo $ac_option | cut -d '=' -f 2`
		MPEG2_CFLAGS="-I$arg/include"
		MPEG2_LIBS="-L$arg/lib"
		;;
	--with-alsa-prefix=*)
		arg=`echo $ac_option | cut -d '=' -f 2`
		ALSA_CFLAGS="-I$arg/include"
		ALSA_LIBS="-L$arg/lib"
		;;
	--with-ogg-prefix=*)
		arg=`echo $ac_option | cut -d '=' -f 2`
		OGG_CFLAGS="-I$arg/include"
		OGG_LIBS="-L$arg/lib"
		;;
	--with-vorbis-prefix=*)
		arg=`echo $ac_option | cut -d '=' -f 2`
		VORBIS_CFLAGS="-I$arg/include"
		VORBIS_LIBS="-L$arg/lib"
		;;
	--with-tremor-prefix=*)
		arg=`echo $ac_option | cut -d '=' -f 2`
		TREMOR_CFLAGS="-I$arg/include"
		TREMOR_LIBS="-L$arg/lib"
		;;
	--with-flac-prefix=*)
		arg=`echo $ac_option | cut -d '=' -f 2`
		FLAC_CFLAGS="-I$arg/include"
		FLAC_LIBS="-L$arg/lib"
		;;
	--with-mad-prefix=*)
		arg=`echo $ac_option | cut -d '=' -f 2`
		MAD_CFLAGS="-I$arg/include"
		MAD_LIBS="-L$arg/lib"
		;;
	--with-png-prefix=*)
		arg=`echo $ac_option | cut -d '=' -f 2`
		PNG_CFLAGS="-I$arg/include"
		PNG_LIBS="-L$arg/lib"
		;;
	--with-theoradec-prefix=*)
		arg=`echo $ac_option | cut -d '=' -f 2`
		THEORADEC_CFLAGS="-I$arg/include"
		THEORADEC_LIBS="-L$arg/lib"
		;;
	--with-zlib-prefix=*)
		arg=`echo $ac_option | cut -d '=' -f 2`
		ZLIB_CFLAGS="-I$arg/include"
		ZLIB_LIBS="-L$arg/lib"
		;;
	--with-readline-prefix=*)
		arg=`echo $ac_option | cut -d '=' -f 2`
		READLINE_CFLAGS="-I$arg/include"
		READLINE_LIBS="-L$arg/lib"
		;;
	--with-opengl-prefix=*)
		arg=`echo $ac_option | cut -d '=' -f 2`
		OPENGL_CFLAGS="-I$arg/include"
		OPENGL_LIBS="-L$arg/lib"
		;;
	--backend=*)
		_backend=`echo $ac_option | cut -d '=' -f 2`
		;;
	--enable-debug)
		_debug_build=yes
		;;
	--disable-debug)
		_debug_build=no
		;;
	--enable-Werror)
		CXXFLAGS="$CXXFLAGS -Werror"
		;;
	--enable-release)
		_release_build=yes
		;;
	--disable-release)
		_release_build=no
		;;
	--enable-profiling)
		_enable_prof=yes
		;;
	--with-sdl-prefix=*)
		arg=`echo $ac_option | cut -d '=' -f 2`
		_sdlpath="$arg:$arg/bin"
		;;
	--with-nasm-prefix=*)
		arg=`echo $ac_option | cut -d '=' -f 2`
		_nasmpath="$arg:$arg/bin"
		;;
	--with-staticlib-prefix=*)
		_staticlibpath=`echo $ac_option | cut -d '=' -f 2`
		;;
	--host=*)
		_host=`echo $ac_option | cut -d '=' -f 2`
		;;
	--prefix=*)
		prefix=`echo $ac_option | cut -d '=' -f 2`
		;;
	--exec-prefix=*)
		exec_prefix=`echo $ac_option | cut -d '=' -f 2`
		;;
	--bindir=*)
		bindir=`echo $ac_option | cut -d '=' -f 2`
		;;
	--libdir=*)
		libdir=`echo $ac_option | cut -d '=' -f 2`
		;;
	--datarootdir=*)
		datarootdir=`echo $ac_option | cut -d '=' -f 2`
		;;
	--datadir=*)
		datadir=`echo $ac_option | cut -d '=' -f 2`
		;;
	--mandir=*)
		mandir=`echo $ac_option | cut -d '=' -f 2`
		;;
	--docdir=*)
		docdir=`echo $ac_option | cut -d '=' -f 2`
		;;
	--enable-all-engines)
		engine_enable_all
		;;
	--disable-all-engines)
		engine_disable_all
		;;
	--enable-*)
		engine_enable `echo $ac_option | cut -d '-' -f 4-`
		;;
	--disable-*)
		engine_disable `echo $ac_option | cut -d '-' -f 4-`
		;;
	*)
		option_error
		;;
	esac;
done;

guessed_host=`$_srcdir/config.guess`
get_system_exe_extension $guessed_host
NATIVEEXEEXT=$_exeext

case $_host in
android | android-v7a)
	_host_os=android
	_host_cpu=arm
	_host_alias=arm-linux-androideabi
	;;
arm-riscos)
	_host_os=riscos
	_host_cpu=arm
	;;
caanoo)
	_host_os=gph-linux
	_host_cpu=arm
	_host_alias=arm-none-linux-gnueabi
	;;
dingux)
	_host_os=linux
	_host_cpu=mipsel
	_host_alias=mipsel-linux
	;;
dreamcast)
	_host_os=dreamcast
	_host_cpu=sh
	_host_alias=sh-elf
	CXXFLAGS="$CXXFLAGS -ml -m4-single-only"
	LDFLAGS="$LDFLAGS -ml -m4-single-only"
	;;
ds)
	_host_os=ds
	_host_cpu=arm
	_host_alias=arm-eabi
	;;
gamecube)
	_host_os=gamecube
	_host_cpu=ppc
	_host_alias=powerpc-gekko
	;;
gp2x)
	_host_os=gph-linux
	_host_cpu=arm
	_host_alias=arm-open2x-linux
	;;
gp2xwiz)
	_host_os=gph-linux
	_host_cpu=arm
	_host_alias=arm-open2x-linux
	;;
i586-mingw32msvc)
	_host_os=mingw32msvc
	_host_cpu=i586
	;;
iphone)
	_host_os=iphone
	_host_cpu=arm
	_host_alias=arm-apple-darwin9
	;;
linupy)
	_host_os=linux
	_host_cpu=arm
	;;
motoezx)
	_host_os=linux
	_host_cpu=arm
	_host_alias=arm-linux-gnu
	;;
motomagx)
	_host_os=linux
	_host_cpu=arm
	_host_alias=arm-linux-gnueabi
	;;
n64)
	_host_os=n64
	_host_cpu=mips
	_host_alias=mips64
	;;
neuros)
	_host_os=linux
	_host_cpu=arm
	;;
openpandora)
	_host_os=linux
	_host_cpu=arm
	_host_alias=arm-angstrom-linux-gnueabi
	;;
ppc-amigaos)
	_host_os=amigaos
	_host_cpu=ppc
	;;
ps2)
	_host_os=ps2
	_host_cpu=mips64r5900el
	_host_alias=ee
	;;
psp)
	_host_os=psp
	_host_cpu=mipsallegrexel
	_host_alias=psp
	;;
samsungtv)
	_host_os=linux
	_host_cpu=arm
	_host_alias=arm-linux-gnueabi
	;;
webos)
	_host_os=webos
	_host_cpu=arm
	_host_alias=arm-none-linux-gnueabi
	# The prefix is always the same on WebOS so we hardcode the default
	# here. It is still possible to define a custom prefix which is
	# needed when packaging the app with a user-specific app ID.
	test "x$prefix" = xNONE && prefix=/media/cryptofs/apps/usr/palm/applications/org.scummvm.scummvm
	# WebOS apps are installed into app-specific directories. The 
	# default directory structure of ScummVM makes no sense here so we
	# hardcode WebOS specific directories here.
	datarootdir='${prefix}/data'
	datadir='${datarootdir}'
	docdir='${prefix}/doc'
	;;
wii)
	_host_os=wii
	_host_cpu=ppc
	_host_alias=powerpc-gekko
	;;
wince)
	_host_os=wince
	_host_cpu=arm
	_host_alias=arm-wince-mingw32ce
	;;
*)
	if test -n "$_host"; then
		guessed_host=`$_srcdir/config.sub $_host`
	fi
	_host_cpu=`echo $guessed_host | sed 's/^\([^-]*\)-\([^-]*\)-\(.*\)$/\1/'`
	_host_vendor=`echo $guessed_host | sed 's/^\([^-]*\)-\([^-]*\)-\(.*\)$/\2/'`
	_host_os=`echo $guessed_host | sed 's/^\([^-]*\)-\([^-]*\)-\(.*\)$/\3/'`
	;;
esac

if test -z "$_host_alias"; then
	_host_alias="$_host_cpu-$_host_os"
else
	# if _host_alias was set, default to the standard GNU tools
	_ranlib=$_host_alias-ranlib
	_strip=$_host_alias-strip
	_ar="$_host_alias-ar cru"
	_as="$_host_alias-as"
	_windres=$_host_alias-windres
fi

#
# Determine extra build flags for debug and/or release builds
#

case $_host in
caanoo | gp2x | gp2xwiz | openpandora | ps2)
	if test "$_debug_build" = auto; then
		# If you want to debug one of these platforms, use '--disable-release --enable-debug'
		_debug_build=no
	fi

	if test "$_release_build" = auto; then
		# Enable release build by default.
		_release_build=yes
	fi
	;;
esac

if test "$_debug_build" != no; then
	# debug mode not explicitly disabled -> compile with -g
	CXXFLAGS="$CXXFLAGS -g"
fi

if test "$_release_build" = yes; then
	# Release mode enabled: enable optimizations. This also
	# makes it possible to use -Wuninitialized, so let's do that.
	# We will also add a define, which indicates we are doing
	# an build for a release version.
	CXXFLAGS="$CXXFLAGS -O2"
	CXXFLAGS="$CXXFLAGS -Wuninitialized"
	DEFINES="$DEFINES -DRELEASE_BUILD"
fi


#
# Determine extension used for executables
#
get_system_exe_extension $_host_os
HOSTEXEPRE=
HOSTEXEEXT=$_exeext

#
# Determine separator used for $PATH
#
case $_host_os in
os2-emx*)
	SEPARATOR=";"
	;;
*)
	SEPARATOR=":"
	;;
esac

#
# Platform specific sanity checks
#
case $_host_os in
android)
	if test -z "$ANDROID_SDK"; then
		echo "Please set ANDROID_SDK in your environment. export ANDROID_SDK=<path to Android SDK>"
		exit 1
	fi
	if test -z "$ANDROID_NDK"; then
		echo "Please set ANDROID_NDK in your environment. export ANDROID_NDK=<path to Android NDK>"
		exit 1
	fi
	;;
ds | gamecube | wii)
	if test -z "$DEVKITPRO"; then
		echo "Please set DEVKITPRO in your environment. export DEVKITPRO=<path to devkitPRO>"
		exit 1
	fi
	;;
n64)
	if test -z "$N64SDK"; then
		echo "Please set N64SDK in your environment. export N64SDK=<path to n64 sdk>"
		exit 1
	fi
	;;
ps2)
	if test -z "$PS2SDK"; then
		echo "Please set PS2SDK in your environment. export PS2SDK=<path to ps2 sdk>"
		exit 1
	fi
	;;
psp)
	if test -z "$PSPDEV"; then
		PSPDEV=`psp-config --pspdev-path`
	fi
	# TODO: Should we also insist on a valid PSPDEV value?
	if test -z "$PSPSDK"; then
		PSPSDK=`psp-config --pspsdk-path`
	fi
	if test -z "$PSPSDK"; then
		echo "Please set PSPSDK in your environment. export PSPSDK=<path to psp sdk>"
		exit 1
	fi
	;;
webos)
	if test -z "$WEBOS_SDK"; then
		echo "Please set WEBOS_SDK in your environment. export WEBOS_SDK=<path to WebOS SDK>"
		exit 1
	fi
	if test -z "$WEBOS_PDK"; then
		echo "Please set WEBOS_PDK in your environment. export WEBOS_PDK=<path to WebOS PDK>"
		exit 1
	fi
	;;
*)
	;;
esac

#
# Determine the C++ compiler
#
echo_n "Looking for C++ compiler... "

# Check whether the given command is a working C++ compiler
test_compiler() {
	cat > tmp_cxx_compiler.cpp << EOF
	class Foo { int a; };
	int main(int argc, char **argv) {
		Foo *a = new Foo(); delete a; return 0;
	}
EOF

	echo "testing compiler: $1" >> "$TMPLOG"

	if test -n "$_host"; then
		# In cross-compiling mode, we cannot run the result
		eval "$1 $CXXFLAGS $LDFLAGS -o $TMPO.o -c tmp_cxx_compiler.cpp" 2> /dev/null && cc_check_clean tmp_cxx_compiler.cpp
	else
		eval "$1 $CXXFLAGS $LDFLAGS -o $TMPO$HOSTEXEEXT tmp_cxx_compiler.cpp" 2> /dev/null && eval "$TMPO$HOSTEXEEXT 2> /dev/null" && cc_check_clean tmp_cxx_compiler.cpp
	fi
}

# Prepare a list of candidates for the C++ compiler
if test -n "$CXX" && test_compiler "$CXX"; then
	# Use the compiler specified in CXX
	echo $CXX
else
	if test -n "$_host"; then
		compilers="$_host_alias-g++ $_host_alias-c++ $_host-g++ $_host-c++"
	else
		compilers="g++ c++"
	fi

	# Iterate over all candidates, pick the first working one
	CXX=
	for compiler in $compilers; do
		if test_compiler $compiler; then
			echo "success testing compiler: $compiler" >> "$TMPLOG"
			CXX=$compiler
			echo $CXX
			break
		else
			echo "failure testing compiler: $compiler" >> "$TMPLOG"
		fi
	done
fi

if test -z "$CXX"; then
	echo "none found!"
	exit 1
fi

# By default, use the C++ compiler as linker
LD=$CXX

#
# Determine the compiler version
#
echocheck "compiler version"

# We first check whether we have an Intel compiler here, since the Intel compiler
# can also fake itself as an gcc (to ease compatibility with common Linux etc.
# programs).
have_icc=no
cc_check_define __INTEL_COMPILER && have_icc=yes

if test "$have_icc" = yes; then
	add_line_to_config_mk 'HAVE_ICC = 1'

	# Make ICC error our on unknown command line options instead of printing
	# a warning. This is for example required to make the -Wglobal-destructors
	# detection work correctly.
	CXXFLAGS="$CXXFLAGS -diag-error 10006,10148"
fi

have_gcc=no
cc_check_define __GNUC__ && have_gcc=yes

if test "$have_gcc" = yes; then
	add_line_to_config_mk 'HAVE_GCC = 1'
	_cxx_major=`gcc_get_define __GNUC__`
	_cxx_minor=`gcc_get_define __GNUC_MINOR__`
	cxx_version="`( $CXX -dumpversion ) 2>&1`"

	if test -n "`gcc_get_define __clang__`"; then
		add_line_to_config_mk 'HAVE_CLANG = 1'
	fi

	if test "$_cxx_major" -eq 2 && test "$_cxx_minor" -ge 95 || \
	   test "$_cxx_major" -gt 2 ; then
		cxx_version="$cxx_version, ok"
		cxx_verc_fail=no
	else
		cxx_version="$cxx_version, bad"
		cxx_verc_fail=yes
	fi
elif test "$have_icc" = yes; then
	cxx_version="`( $CXX -dumpversion ) 2>/dev/null`"
	_cxx_major="`echo "${cxx_version}" | sed -ne 's/\([0-9][0-9]*\)\..*/\1/gp'`"
	_cxx_minor="`echo "${cxx_version}" | sed -ne 's/[0-9][0-9]*\.\([0-9][0-9]*\)/\1/gp'`"
	cxx_version="ICC $cxx_version, ok"
else
	# TODO: Big scary warning about unsupported compilers
	cxx_version=`( $CXX -version ) 2>&1`
	if test "$?" -eq 0; then
		cxx_version="`echo "${cxx_version}" | sed -ne 's/^.*[^0-9]\([0-9][0-9]*\.[0-9][0-9]*\.[0-9][0-9]*\).*$/\1/gp'`"
		if test -z "${cxx_version}"; then
			cxx_version="not found"
			cxx_verc_fail=yes
		fi
		echo non-gcc compiler version ${cxx_version}
	else
		cxx_version="not found"
		cxx_verc_fail=yes
		echo found non-gcc compiler version ${cxx_version}
	fi

	case $_host_os in
		irix*)
			case $cxx_version in
				7.4.4*)
					# We just assume this is SGI MIPSpro
					_cxx_major=7
					_cxx_minor=4
					cxx_verc_fail=no
					add_line_to_config_mk 'CXX_UPDATE_DEP_FLAG = -MDupdate "$(*D)/$(DEPDIR)/$(*F).d"'
					add_line_to_config_mk '-include Makedepend'
					;;
				*)
					cxx_version="$cxx_version, bad"
					cxx_verc_fail=yes
					;;
			esac
			;;
		*)
			cxx_version="$cxx_version, bad"
			cxx_verc_fail=yes
			;;
	esac
fi

echo "$cxx_version"

#
# Bail out now if now useable compiler was found.
#
if test "$cxx_verc_fail" = yes ; then
	echo
	echo "The version of your compiler is not supported at this time"
	echo "Please ensure you are using GCC >= 2.95"
	exit 1
fi

#
# Setup compiler specific CXXFLAGS now that we know the compiler version.
# Foremost, this means enabling various warnings.
# In addition, we set CXX_UPDATE_DEP_FLAG for GCC >= 3.0 and for ICC.
#
if test "$have_gcc" = yes ; then
	if test "$_cxx_major" -ge "3" ; then
		case $_host_os in
		# newlib-based system include files suppress non-C89 function
		# declarations under __STRICT_ANSI__
		amigaos* | android | dreamcast | ds | gamecube | mingw* | n64 | psp | ps2 | wii | wince )
			;;
		*)
			CXXFLAGS="$CXXFLAGS -ansi"
			;;
		esac
		CXXFLAGS="$CXXFLAGS -W -Wno-unused-parameter"
		add_line_to_config_mk 'HAVE_GCC3 = 1'
		add_line_to_config_mk 'CXX_UPDATE_DEP_FLAG = -MMD -MF "$(*D)/$(DEPDIR)/$(*F).d" -MQ "$@" -MP'
	fi;

	if test "$_cxx_major" -eq 4 && test "$_cxx_minor" -ge 3 || \
	   test "$_cxx_major" -gt 4 ; then
		CXXFLAGS="$CXXFLAGS -Wno-empty-body"
	else
		CXXFLAGS="$CXXFLAGS -Wconversion"
	fi;
elif test "$have_icc" = yes ; then
	add_line_to_config_mk 'CXX_UPDATE_DEP_FLAG = -MMD -MF "$(*D)/$(DEPDIR)/$(*F).d" -MQ "$@" -MP'
fi;

# By default, we add -pedantic to the CXXFLAGS to catch some potentially
# non-portable constructs, like use of GNU extensions.
# However, some platforms use GNU extensions in system header files, so
# for these we must not use -pedantic.
case $_host_os in
android | gamecube | psp | wii)
	;;
*)
	# ICC does not support pedantic, while GCC and clang do.
	if test "$have_icc" = no ; then
		CXXFLAGS="$CXXFLAGS -pedantic"
	fi
	;;
esac

# If possible, we want to use -Wglobal-constructors
# However, not all compilers support that, so check whether the active one does.
echocheck "whether -Wglobal-constructors work"
cat > $TMPC << EOF
int main() { return 0; }
EOF
cc_check -Wglobal-constructors && _global_constructors=yes

if test "$_global_constructors" = yes; then
	CXXFLAGS="$CXXFLAGS -Wglobal-constructors"
fi
echo $_global_constructors

#
# Check for endianness
#
echo_n "Checking endianness... "
cat > tmp_endianness_check.cpp << EOF
unsigned short ascii_mm[] = { 0x4249, 0x4765, 0x6E44, 0x6961, 0x6E53, 0x7953, 0 };
unsigned short ascii_ii[] = { 0x694C, 0x5454, 0x656C, 0x6E45, 0x6944, 0x6E61, 0 };
void _ascii() { char* s = (char*) ascii_mm; s = (char*) ascii_ii; }
unsigned short ebcdic_ii[] = { 0x89D3, 0xE3E3, 0x8593, 0x95C5, 0x89C4, 0x9581, 0 };
unsigned short ebcdic_mm[] = { 0xC2C9, 0xC785, 0x95C4, 0x8981, 0x95E2, 0xA8E2, 0 };
void _ebcdic() { char* s = (char*) ebcdic_mm; s = (char*) ebcdic_ii; }
int main() { _ascii (); _ebcdic (); return 0; }
EOF
$CXX $CXXFLAGS -c -o $TMPO.o tmp_endianness_check.cpp
if strings $TMPO.o | grep BIGenDianSyS >/dev/null; then
	_endian=big
elif strings $TMPO.o | grep LiTTleEnDian >/dev/null; then
	_endian=little
fi
echo $_endian;
cc_check_clean tmp_endianness_check.cpp

case $_endian in
	big)
		add_line_to_config_h '#undef SCUMM_LITTLE_ENDIAN'
		add_line_to_config_h '#define SCUMM_BIG_ENDIAN'
		;;
	little)
		add_line_to_config_h '#define SCUMM_LITTLE_ENDIAN'
		add_line_to_config_h '#undef SCUMM_BIG_ENDIAN'
		;;
	*)
		exit 1
		;;
esac

#
# Determine a data type with the given length
#
find_type_with_size() {
	for datatype in int short char long unknown; do
		cat > tmp_find_type_with_size.cpp << EOF
typedef $datatype ac__type_sizeof_;
int main() {
	static int test_array [1 - 2 * !(((long int) (sizeof (ac__type_sizeof_))) == $1)];
	test_array [0] = 0;
	return 0;
}
EOF
		if $CXX $CXXFLAGS -c -o $TMPO.o tmp_find_type_with_size.cpp 2>/dev/null ; then
			break
		else
			if test "$datatype" = "unknown"; then
				echo "couldn't find data type with $1 bytes"
				exit 1
			fi
			continue
		fi
	done
	cc_check_clean tmp_find_type_with_size.cpp
	echo $datatype
}

#
# Determine data type sizes
#
echo_n "Type with 1 byte... "
type_1_byte=`find_type_with_size 1`
TMPR="$?"
echo "$type_1_byte"
test $TMPR -eq 0 || exit 1	# check exit code of subshell

echo_n "Type with 2 bytes... "
type_2_byte=`find_type_with_size 2`
TMPR="$?"
echo "$type_2_byte"
test $TMPR -eq 0 || exit 1	# check exit code of subshell

echo_n "Type with 4 bytes... "
type_4_byte=`find_type_with_size 4`
TMPR="$?"
echo "$type_4_byte"
test $TMPR -eq 0 || exit 1	# check exit code of subshell

#
# Check whether memory alignment is required
#
# For some CPU types, unaligned memory access is either not supported at
# all (and so leads to a crash), requires a super-slow emulation via an
# exception handler, or just results in incorrect results.
# On the other hand, accessing data in a manner that works regardless of
# alignment can be a lot slower than regular access, so we don't want
# to use it if we don't have to.
#
# So we do the following: For CPU families where we know whether unaligned
# access is safe & fast, we enable / disable unaligned access accordingly.
# Otherwise, we just disable memory alignment.
#
# NOTE: In the past, for non-cross compiled builds, we would also run some code
# which would try to test whether unaligned access worked or not. But this test
# could not reliably determine whether unaligned access really worked in all
# situations (and across different implementations of the target CPU arch), nor
# whether it was fast (as opposed to slowly emulated by fault handlers). Hence,
# we do not use this approach anymore.
#
# NOTE: The only kinds of unaligned access we allow are for 2 byte and 4
# byte loads / stores. No promises are made for bigger sizes, such as 8
# or 16 byte loads, for which architectures may behave differently than
# for the smaller sizes.
echo_n "Alignment required... "
case $_host_cpu in
	i[3-6]86 | x86_64 | ppc*)
		# Unaligned access should work
		_need_memalign=no
		;;
	alpha* | arm* | bfin* | hp* | mips* | sh* | sparc* | ia64 | nv1*)
		# Unaligned access is not supported or extremely slow.
		_need_memalign=yes
		;;
	*)
		# Status of unaligned access is unknown, so assume the worst.
		_need_memalign=yes
		;;
esac
echo "$_need_memalign"

define_in_config_h_if_yes $_need_memalign 'SCUMM_NEED_ALIGNMENT'

#
# Check whether we can use x86 asm routines
#
echo_n "Compiling for x86... "
case $_host_cpu in
	i386|i486|i586|i686)
		_have_x86=yes
		;;
	*)
		_have_x86=no
		;;
esac
echo "$_have_x86"
define_in_config_h_if_yes $_have_x86 'HAVE_X86'

#
# Check whether to use optimized ARM asm
#
echo_n "Compiling for ARM... "
case $_host_cpu in
	arm*)
		_arm_asm=yes
		;;
	*)
		_arm_asm=no
		;;
esac
echo "$_arm_asm"
define_in_config_if_yes "$_arm_asm" 'USE_ARM_SCALER_ASM'
define_in_config_if_yes "$_arm_asm" 'USE_ARM_SOUND_ASM'
define_in_config_if_yes "$_arm_asm" 'USE_ARM_SMUSH_ASM'
define_in_config_if_yes "$_arm_asm" 'USE_ARM_GFX_ASM'
define_in_config_if_yes "$_arm_asm" 'USE_ARM_COSTUME_ASM'


#
# Determine build settings
#
echo_n "Checking hosttype... "
echo $_host_os
case $_host_os in
	amigaos*)
		LDFLAGS="$LDFLAGS -use-dynld"
		LDFLAGS="$LDFLAGS -L/sdk/local/newlib/lib"
		# We have to use 'long' for our 4 byte typedef because AmigaOS already typedefs (u)int32
		# as (unsigned) long, and consequently we'd get a compiler error otherwise.
		type_4_byte='long'
		add_line_to_config_mk 'AMIGAOS = 1'
		;;
	android)
		case $_host in
			android)
				CXXFLAGS="$CXXFLAGS -march=armv5te"
				CXXFLAGS="$CXXFLAGS -mtune=xscale"
				CXXFLAGS="$CXXFLAGS -msoft-float"
				;;
			android-v7a)
				CXXFLAGS="$CXXFLAGS -march=armv7-a"
				CXXFLAGS="$CXXFLAGS -mfloat-abi=softfp"
				CXXFLAGS="$CXXFLAGS -mfpu=vfp"
				LDFLAGS="$LDFLAGS -Wl,--fix-cortex-a8"
				;;
		esac
		CXXFLAGS="$CXXFLAGS --sysroot=$ANDROID_NDK/platforms/android-4/arch-arm"
		CXXFLAGS="$CXXFLAGS -fpic"
		CXXFLAGS="$CXXFLAGS -ffunction-sections"
		CXXFLAGS="$CXXFLAGS -funwind-tables"
		if test "$_debug_build" = yes; then
			CXXFLAGS="$CXXFLAGS -fno-omit-frame-pointer"
			CXXFLAGS="$CXXFLAGS -fno-strict-aliasing"
		else
			CXXFLAGS="$CXXFLAGS -fomit-frame-pointer"
			CXXFLAGS="$CXXFLAGS -fstrict-aliasing"
		fi
		CXXFLAGS="$CXXFLAGS -finline-limit=300"
		CXXFLAGS="$CXXFLAGS -Os"
		CXXFLAGS="$CXXFLAGS -mthumb-interwork"
		# FIXME: Why is the following in CXXFLAGS and not in DEFINES? Change or document this.
		CXXFLAGS="$CXXFLAGS -D__ARM_ARCH_5__"
		CXXFLAGS="$CXXFLAGS -D__ARM_ARCH_5T__"
		CXXFLAGS="$CXXFLAGS -D__ARM_ARCH_5E__"
		CXXFLAGS="$CXXFLAGS -D__ARM_ARCH_5TE__"
		# supress 'mangling of 'va_list' has changed in GCC 4.4'
		CXXFLAGS="$CXXFLAGS -Wno-psabi"
		LDFLAGS="$LDFLAGS --sysroot=$ANDROID_NDK/platforms/android-4/arch-arm"
		LDFLAGS="$LDFLAGS -mthumb-interwork"
		add_line_to_config_mk "ANDROID_SDK = $ANDROID_SDK"
		_seq_midi=no
		;;
	beos*)
		DEFINES="$DEFINES -DSYSTEM_NOT_SUPPORTING_D_TYPE"
		# Needs -lbind -lsocket for the timidity MIDI driver
		LDFLAGS="-L/boot/home/config/lib"
		CFLAGS="-I/boot/home/config/include"
		CXXFLAGS="$CXXFLAGS -fhuge-objects"
		LIBS="$LIBS -lbind -lsocket"
		_seq_midi=no
		;;
	cygwin*)
		echo ERROR: Cygwin building is not supported by ScummVM anymore. Consider using MinGW.
		exit 1
		;;
	darwin*)
		DEFINES="$DEFINES -DMACOSX"
		LIBS="$LIBS -framework AudioUnit -framework AudioToolbox -framework Carbon -framework CoreMIDI"
		add_line_to_config_mk 'MACOSX = 1'
		;;
	dreamcast)
		DEFINES="$DEFINES -D__DC__"
		DEFINES="$DEFINES -DNONSTANDARD_PORT"
		;;
	ds)
		DEFINES="$DEFINES -D__DS__"
		DEFINES="$DEFINES -DNDS"
		DEFINES="$DEFINES -DARM9"
		DEFINES="$DEFINES -DARM"
		DEFINES="$DEFINES -DNONSTANDARD_PORT"
		CXXFLAGS="$CXXFLAGS -isystem $DEVKITPRO/libnds/include"
		CXXFLAGS="$CXXFLAGS -isystem $DEVKITPRO/devkitARM/arm-eabi/include"
		CXXFLAGS="$CXXFLAGS -mcpu=arm9tdmi"
		CXXFLAGS="$CXXFLAGS -mtune=arm9tdmi"
		CXXFLAGS="$CXXFLAGS -fomit-frame-pointer"
		CXXFLAGS="$CXXFLAGS -mthumb-interwork"
		CXXFLAGS="$CXXFLAGS -ffunction-sections"
		CXXFLAGS="$CXXFLAGS -fdata-sections"
		CXXFLAGS="$CXXFLAGS -fno-strict-aliasing"
		CXXFLAGS="$CXXFLAGS -fuse-cxa-atexit"
		LDFLAGS="$LDFLAGS -specs=ds_arm9.specs"
		LDFLAGS="$LDFLAGS -mthumb-interwork"
		LDFLAGS="$LDFLAGS -mno-fpu"
		LDFLAGS="$LDFLAGS -Wl,-Map,map.txt"
		if test "$_dynamic_modules" = no ; then
			LDFLAGS="$LDFLAGS -Wl,--gc-sections"
		else
			LDFLAGS="$LDFLAGS -Wl,--no-gc-sections"
			# TODO automate this required 2 step linking phase
			# LDFLAGS="$LDFLAGS -Wl,--retain-symbols-file,ds.syms"
		fi
		LDFLAGS="$LDFLAGS -L$DEVKITPRO/libnds/lib"
		LIBS="$LIBS -lnds9"
		;;
	freebsd*)
		LDFLAGS="$LDFLAGS -L/usr/local/lib"
		CXXFLAGS="$CXXFLAGS -I/usr/local/include"
		;;
	gamecube)
		CXXFLAGS="$CXXFLAGS -Os"
		CXXFLAGS="$CXXFLAGS -mogc"
		CXXFLAGS="$CXXFLAGS -mcpu=750"
		CXXFLAGS="$CXXFLAGS -meabi"
		CXXFLAGS="$CXXFLAGS -mhard-float"
		CXXFLAGS="$CXXFLAGS -ffunction-sections"
		CXXFLAGS="$CXXFLAGS -fdata-sections"
		CXXFLAGS="$CXXFLAGS -fmodulo-sched"
		CXXFLAGS="$CXXFLAGS -fuse-cxa-atexit"
		CXXFLAGS="$CXXFLAGS -I$DEVKITPRO/libogc/include"
		# libogc is required to link the cc tests (includes _start())
		LDFLAGS="$LDFLAGS -mogc"
		LDFLAGS="$LDFLAGS -mcpu=750"
		LDFLAGS="$LDFLAGS -L$DEVKITPRO/libogc/lib/cube"
		LDFLAGS="$LDFLAGS -logc"
		if test "$_dynamic_modules" = "yes" ; then
			# retarded toolchain patch forces --gc-sections, overwrite it
			LDFLAGS="$LDFLAGS -Wl,--no-gc-sections"
		fi
		;;
	haiku*)
		DEFINES="$DEFINES -DSYSTEM_NOT_SUPPORTING_D_TYPE"
		# Needs -lnetwork for the timidity MIDI driver
		LIBS="$LIBS -lnetwork"
		_seq_midi=no
		;;
	irix*)
		DEFINES="$DEFINES -DIRIX"
		DEFINES="$DEFINES -DSYSTEM_NOT_SUPPORTING_D_TYPE"
		LIBS="$LIBS -lmd -lfastm -lm"
		_ranlib=:
		;;
	linux* | uclinux*)
		# When not cross-compiling, enable large file support, but don't
		# care if getconf doesn't exist or doesn't recognize LFS_CFLAGS.
		if test -z "$_host"; then
			CXXFLAGS="$CXXFLAGS $(getconf LFS_CFLAGS 2>/dev/null)"
		fi
		;;
	mingw*)
		DEFINES="$DEFINES -DWIN32"
		DEFINES="$DEFINES -D__USE_MINGW_ANSI_STDIO=0"
		LIBS="$LIBS -lmingw32 -lwinmm"
		OBJS="$OBJS scummvmwinres.o"
		add_line_to_config_mk 'WIN32 = 1'
		;;
	mint*)
		DEFINES="$DEFINES -DSYSTEM_NOT_SUPPORTING_D_TYPE"
		;;
	n64)
		DEFINES="$DEFINES -D__N64__"
		DEFINES="$DEFINES -DLIMIT_FPS"
		DEFINES="$DEFINES -DNONSTANDARD_PORT"
		DEFINES="$DEFINES -DDISABLE_COMMAND_LINE"
		DEFINES="$DEFINES -DDISABLE_DEFAULT_SAVEFILEMANAGER"
		DEFINES="$DEFINES -DDISABLE_DOSBOX_OPL"
		DEFINES="$DEFINES -DDISABLE_FANCY_THEMES"
		DEFINES="$DEFINES -DDISABLE_NES_APU"
		DEFINES="$DEFINES -DDISABLE_SID"
		DEFINES="$DEFINES -DREDUCE_MEMORY_USAGE"
		;;
	ps2)
		CXXFLAGS="$CXXFLAGS -G2"
		DEFINES="$DEFINES -D_EE"
		DEFINES="$DEFINES -D__PLAYSTATION2__"
		;;
	psp)
		if test -d "$PSPDEV/psp/lib"; then
			LDFLAGS="$LDFLAGS -L$PSPDEV/psp/lib"
		fi
		LDFLAGS="$LDFLAGS -L$PSPSDK/lib"
		LDFLAGS="$LDFLAGS -specs=$_srcdir/backends/platform/psp/psp.spec"
		CXXFLAGS="$CXXFLAGS -O3"
		CXXFLAGS="$CXXFLAGS -I$PSPSDK/include"
		# FIXME: Why is the following in CXXFLAGS and not in DEFINES? Change or document this.
		CXXFLAGS="$CXXFLAGS -D_PSP_FW_VERSION=150"
		;;
	solaris*)
		DEFINES="$DEFINES -DSOLARIS"
		DEFINES="$DEFINES -DSYSTEM_NOT_SUPPORTING_D_TYPE"
		# Needs -lbind -lsocket for the timidity MIDI driver
		LIBS="$LIBS -lnsl -lsocket"
		;;
	webos)
<<<<<<< HEAD
		CXXFLAGS="$CXXFLAGS -I$WEBOS_PDK/include"
		CXXFLAGS="$CXXFLAGS -I$WEBOS_PDK/include/SDL"
		CXXFLAGS="$CXXFLAGS -I$WEBOS_PDK/device/usr/include"
		# These compiler options are needed to support the Palm Pixi
		CXXFLAGS="$CXXFLAGS -mcpu=arm1136jf-s"
		CXXFLAGS="$CXXFLAGS -mfpu=vfp "
		CXXFLAGS="$CXXFLAGS -mfloat-abi=softfp"
		LDFLAGS="$LDFLAGS -L$WEBOS_PDK/device/lib"
		LDFLAGS="$LDFLAGS -L$WEBOS_PDK/device/usr/lib"
=======
		CXXFLAGS="$CXXFLAGS -I$WEBOS_PDK/include -I$WEBOS_PDK/include/SDL -I$WEBOS_PDK/device/usr/include"
		# These compiler options are needed to support the Palm Pixi
		CXXFLAGS="$CXXFLAGS -mcpu=arm1136jf-s -mfpu=vfp -mfloat-abi=softfp"
		LDFLAGS="$LDFLAGS -L$WEBOS_PDK/device/lib -L$WEBOS_PDK/device/usr/lib"
>>>>>>> afe1a77d
		LDFLAGS="$LDFLAGS -Wl,--allow-shlib-undefined"
		LDFLAGS="$LDFLAGS --sysroot=$WEBOS_PDK/arm-gcc/sysroot"
		add_line_to_config_mk "WEBOS_SDK = $WEBOS_SDK"
		_seq_midi=no
		;;
	wii)
		CXXFLAGS="$CXXFLAGS -Os"
		CXXFLAGS="$CXXFLAGS -mrvl"
		CXXFLAGS="$CXXFLAGS -mcpu=750"
		CXXFLAGS="$CXXFLAGS -meabi"
		CXXFLAGS="$CXXFLAGS -mhard-float"
		CXXFLAGS="$CXXFLAGS -ffunction-sections"
		CXXFLAGS="$CXXFLAGS -fdata-sections"
		CXXFLAGS="$CXXFLAGS -fmodulo-sched"
		CXXFLAGS="$CXXFLAGS -fuse-cxa-atexit"
		CXXFLAGS="$CXXFLAGS -I$DEVKITPRO/libogc/include"
		# libogc is required to link the cc tests (includes _start())
		LDFLAGS="$LDFLAGS -mrvl"
		LDFLAGS="$LDFLAGS -mcpu=750"
		LDFLAGS="$LDFLAGS -L$DEVKITPRO/libogc/lib/wii"
		LDFLAGS="$LDFLAGS -logc"
		if test "$_dynamic_modules" = "yes" ; then
			# retarded toolchain patch forces --gc-sections, overwrite it
			LDFLAGS="$LDFLAGS -Wl,--no-gc-sections"
		fi
		;;
	wince)
		CXXFLAGS="$CXXFLAGS -O3"
		CXXFLAGS="$CXXFLAGS -fno-inline-functions"
		CXXFLAGS="$CXXFLAGS -march=armv4"
		CXXFLAGS="$CXXFLAGS -mtune=xscale"
		DEFINES="$DEFINES -D_WIN32_WCE=300"
		DEFINES="$DEFINES -D__ARM__"
		DEFINES="$DEFINES -D_ARM_"
		DEFINES="$DEFINES -DUNICODE"
		DEFINES="$DEFINES -DFPM_DEFAULT"
		DEFINES="$DEFINES -DNONSTANDARD_PORT"
		DEFINES="$DEFINES -DWIN32"
		DEFINES="$DEFINES -Dcdecl="
		DEFINES="$DEFINES -D__cdecl__="
		;;
esac

if test -n "$_host"; then
	# Cross-compiling mode - add your target here if needed
	echo "Cross-compiling to $_host"
	case "$_host" in
		android | android-v7a)
			# we link a .so as default
			LDFLAGS="$LDFLAGS -shared"
			LDFLAGS="$LDFLAGS -Wl,-Bsymbolic,--no-undefined"
			HOSTEXEPRE=lib
			HOSTEXEEXT=.so
			_backend="android"
			_port_mk="backends/platform/android/android.mk"
			_build_scalers=no
			_seq_midi=no
			_mt32emu=no
			_timidity=no
			;;
		arm-linux|arm*-linux-gnueabi|arm-*-linux)
			;;
		arm-riscos|linupy)
			DEFINES="$DEFINES -DLINUPY"
			;;
		bfin*)
			;;
		caanoo)
			# This uses the GPH backend.
			DEFINES="$DEFINES -DGPH_DEVICE"
			DEFINES="$DEFINES -DCAANOO"
			DEFINES="$DEFINES -DREDUCE_MEMORY_USAGE"
			if test "$_debug_build" = yes; then
				DEFINES="$DEFINES -DGPH_DEBUG"
			else
				# Use -O3 on the Caanoo for non-debug builds.
				CXXFLAGS="$CXXFLAGS -O3"
			fi
			CXXFLAGS="$CXXFLAGS -mcpu=arm926ej-s"
			CXXFLAGS="$CXXFLAGS -mtune=arm926ej-s"
			ASFLAGS="$ASFLAGS"
			_backend="gph"
			_build_hq_scalers=no
			_vkeybd=yes
			_seq_midi=no
			_mt32emu=no
			_timidity=no
			_port_mk="backends/platform/gph/caanoo-bundle.mk"
			;;
		*darwin*)
			_ranlib=$_host-ranlib
			_strip=$_host-strip
			;;
		dingux)
			DEFINES="$DEFINES -DDINGUX"
			DEFINES="$DEFINES -DDISABLE_DOSBOX_OPL"
			DEFINES="$DEFINES -DREDUCE_MEMORY_USAGE"
			ASFLAGS="$ASFLAGS"
			CXXFLAGS="$CXXFLAGS -msoft-float"
			CXXFLAGS="$CXXFLAGS -mips32"
			_backend="dingux"
			_mt32emu=no
			_vkeybd=yes
			_build_hq_scalers=no
			_keymapper=no
			# Force disable vorbis on dingux, it has terrible performance compared to tremor
			_vorbis=no
			# Force disable seq on dingux, no way to use it and it would get enabled by default with configure
			_seq_midi=no
			_port_mk="backends/platform/dingux/dingux.mk"
			;;
		dreamcast)
<<<<<<< HEAD
			DEFINES="$DEFINES -DDISABLE_DEFAULT_SAVEFILEMANAGER"
			DEFINES="$DEFINES -DDISABLE_TEXT_CONSOLE"
			DEFINES="$DEFINES -DDISABLE_COMMAND_LINE"
			CXXFLAGS="$CXXFLAGS -O3"
			CXXFLAGS="$CXXFLAGS -funroll-loops"
			CXXFLAGS="$CXXFLAGS -fschedule-insns2"
			CXXFLAGS="$CXXFLAGS -fomit-frame-pointer"
			CXXFLAGS="$CXXFLAGS -fdelete-null-pointer-checks"
=======
			DEFINES="$DEFINES -DDISABLE_DEFAULT_SAVEFILEMANAGER -DDISABLE_TEXT_CONSOLE -DDISABLE_COMMAND_LINE -DNOSERIAL"
			CXXFLAGS="$CXXFLAGS -O3 -funroll-loops -fschedule-insns2 -fomit-frame-pointer -fdelete-null-pointer-checks"
			_need_memalign=yes
>>>>>>> afe1a77d
			_backend="dc"
			_build_scalers=no
			_mad=yes
			_zlib=yes
			add_line_to_config_mk 'ronindir = /usr/local/ronin'
			_port_mk="backends/platform/dc/dreamcast.mk"
			;;
		ds)
			DEFINES="$DEFINES -DDISABLE_COMMAND_LINE"
			DEFINES="$DEFINES -DDISABLE_DEFAULT_SAVEFILEMANAGER"
			DEFINES="$DEFINES -DDISABLE_DOSBOX_OPL"
			DEFINES="$DEFINES -DDISABLE_FANCY_THEMES"
			DEFINES="$DEFINES -DDISABLE_SID"
			DEFINES="$DEFINES -DDISABLE_NES_APU"
			DEFINES="$DEFINES -DDISABLE_TEXT_CONSOLE"
			DEFINES="$DEFINES -DREDUCE_MEMORY_USAGE"
			DEFINES="$DEFINES -DSTREAM_AUDIO_FROM_DISK"
			DEFINES="$DEFINES -DVECTOR_RENDERER_FORMAT=1555"
			_backend="ds"
			_build_scalers=no
			_mt32emu=no
			_port_mk="backends/platform/ds/ds.mk"
			;;
		gamecube)
			_backend="wii"
			_build_scalers=no
			_mt32emu=no
			_port_mk="backends/platform/wii/wii.mk"
			add_line_to_config_mk 'GAMECUBE = 1'
			add_line_to_config_h '#define AUDIO_REVERSE_STEREO'
			add_line_to_config_h '#define GAMECUBE'
			add_line_to_config_h "/* #define DEBUG_WII_USBGECKO */"
			add_line_to_config_h "/* #define DEBUG_WII_MEMSTATS */"
			add_line_to_config_h "/* #define DEBUG_WII_GDB */"
			add_line_to_config_h "#define USE_WII_DI"
			;;
		gp2x)
			# This uses the GPH backend.
			DEFINES="$DEFINES -DGPH_DEVICE"	
			DEFINES="$DEFINES -DGP2X"
			DEFINES="$DEFINES -DREDUCE_MEMORY_USAGE"
			if test "$_debug_build" = yes; then
				DEFINES="$DEFINES -DGPH_DEBUG"
			fi
			CXXFLAGS="$CXXFLAGS -march=armv4t"
			ASFLAGS="$ASFLAGS -mfloat-abi=soft"
			LDFLAGS="$LDFLAGS -static"
			_backend="gph"
			_build_hq_scalers=no
			_vkeybd=yes
			_seq_midi=no
			_mt32emu=no
			_timidity=no
			_port_mk="backends/platform/gph/gp2x-bundle.mk"
			;;
		gp2xwiz)
			# This uses the GPH backend.
			DEFINES="$DEFINES -DGPH_DEVICE"
			DEFINES="$DEFINES -DGP2XWIZ"
			DEFINES="$DEFINES -DREDUCE_MEMORY_USAGE"
			if test "$_debug_build" = yes; then
				DEFINES="$DEFINES -DGPH_DEBUG"
			fi
			CXXFLAGS="$CXXFLAGS -mcpu=arm926ej-s"
			CXXFLAGS="$CXXFLAGS -mtune=arm926ej-s"
			ASFLAGS="$ASFLAGS -mfloat-abi=soft"
			_backend="gph"
			_build_hq_scalers=no
			_vkeybd=yes
			_seq_midi=no
			_mt32emu=no
			_timidity=no
			_port_mk="backends/platform/gph/gp2xwiz-bundle.mk"
			;;
		iphone)
			DEFINES="$DEFINES -DIPHONE"
			_backend="iphone"
			_build_hq_scalers=no
			_seq_midi=no
			;;
		m68k-atari-mint)
			DEFINES="$DEFINES -DSYSTEM_NOT_SUPPORTING_D_TYPE"
			_ranlib=m68k-atari-mint-ranlib
			_ar="m68k-atari-mint-ar cru"
			_seq_midi=no
			;;
		*mingw32*)
			_sdlconfig=$_host-sdl-config
			_windres=$_host-windres
			_ar="$_host-ar cru"
			_ranlib=$_host-ranlib
			;;
		mips-sgi*)
			LDFLAGS="$LDFLAGS -static-libgcc"
			LIBS="$LIBS -laudio"
			;;
		motoezx)
			DEFINES="$DEFINES -DMOTOEZX"
			ASFLAGS="$ASFLAGS -mfpu=vfp"
			_backend="linuxmoto"
			_build_hq_scalers=no
			_mt32emu=no
			_vkeybd=yes
			_seq_midi=no
			_port_mk="backends/platform/linuxmoto/linuxmoto.mk"
			;;
		motomagx)
			DEFINES="$DEFINES -DMOTOMAGX"
			ASFLAGS="$ASFLAGS -mfpu=vfp"
			_backend="linuxmoto"
			_build_hq_scalers=no
			_mt32emu=no
			_vkeybd=yes
			_seq_midi=no
			_port_mk="backends/platform/linuxmoto/linuxmoto.mk"
			;;
		n64)
			CXXFLAGS="$CXXFLAGS -mno-extern-sdata"
			CXXFLAGS="$CXXFLAGS --param max-inline-insns-auto=20"
			CXXFLAGS="$CXXFLAGS -fomit-frame-pointer"
			CXXFLAGS="$CXXFLAGS -march=vr4300"
			CXXFLAGS="$CXXFLAGS -mtune=vr4300"
			CXXFLAGS="$CXXFLAGS -mhard-float"
			LDFLAGS="$LDFLAGS -march=vr4300"
			LDFLAGS="$LDFLAGS -mtune=vr4300"
			LDFLAGS="$LDFLAGS -nodefaultlibs"
			LDFLAGS="$LDFLAGS -nostartfiles"
			LDFLAGS="$LDFLAGS -mno-crt0"
			LDFLAGS="$LDFLAGS -L$N64SDK/hkz-libn64"
			LDFLAGS="$LDFLAGS -L$N64SDK/lib"
			LDFLAGS="$LDFLAGS -T n64ld_cpp.x -Xlinker -Map -Xlinker scummvm.map"
			_backend="n64"
			_mt32emu=no
			_build_scalers=no
			_translation=no
			_keymapper=no
			_text_console=no
			_vkeybd=yes
			_dynamic_modules=no
			_plugins_default=static
			# Force use of libmad, libtremor and zlib
			_mad=no
			_tremor=yes
			_zlib=yes
			_port_mk="backends/platform/n64/n64.mk"
			;;
		neuros)
			DEFINES="$DEFINES -DNEUROS"
			_backend='null'
			_build_hq_scalers=no
			_mt32emu=no
			;;
		openpandora)
			DEFINES="$DEFINES -DOPENPANDORA"
			DEFINES="$DEFINES -DREDUCE_MEMORY_USAGE"
			if test "$_release_build" = no; then
				DEFINES="$DEFINES -DOP_DEBUG"
			else
				# Use -O3 on the OpenPandora for non-debug builds.
				CXXFLAGS="$CXXFLAGS -O3"
			fi
			CXXFLAGS="$CXXFLAGS -march=armv7-a"
			CXXFLAGS="$CXXFLAGS -mtune=cortex-a8"
			CXXFLAGS="$CXXFLAGS -mfpu=neon"
			ASFLAGS="$ASFLAGS -mfloat-abi=soft"
			_backend="openpandora"
			_build_hq_scalers=yes
			_vkeybd=no
			_mt32emu=no
			_seq_midi=no
			_port_mk="backends/platform/openpandora/op-bundle.mk"
			;;
		ppc-amigaos)
			;;
		ps2)
			DEFINES="$DEFINES -DDISABLE_TEXT_CONSOLE"
			DEFINES="$DEFINES -DDISABLE_COMMAND_LINE"
			DEFINES="$DEFINES -DDISABLE_DOSBOX_OPL"
			DEFINES="$DEFINES -DDISABLE_SID"
			DEFINES="$DEFINES -DDISABLE_NES_APU"
			_backend="ps2"
			_build_scalers=no
			_mt32emu=no
			# HACK to enable mad & zlib (they are not properly detected due to linker issues).
			# This trick doesn't work for tremor right now, as the PS2 port the resulting library
			# libtremor, while our code later on expects it to be called libvorbisidec.
			# TODO: Enable tremor, e.g. by adding  -ltremor or by renaming the lib.
			_mad=yes
			_zlib=yes
			# HACK to fix compilation of C source files for now.
			add_line_to_config_mk 'CC = ee-gcc'
			# HACK to fix linking for now. It seems ee-g++ does not handle linking correctly.
			LD=ee-gcc

			if test "$_debug_build" = yes; then
				# TODO: Setup debug build properly
				DEFINES="$DEFINES -D__PS2_DEBUG__"
				#INCLUDES="$INCLUDES -I$(PS2GDB)/ee"
				#LDFLAGS="$LDFLAGS -L$(PS2GDB)/lib"
				LDFLAGS="$LDFLAGS -lps2gdbStub"
				LDFLAGS="$LDFLAGS -lps2ip"
				LDFLAGS="$LDFLAGS -ldebug"
			else
				# If not building for debug mode, strip binaries.
				CXXFLAGS="$CXXFLAGS -s"
			fi
			;;
		psp)
			_backend="psp"
			_build_scalers=no
			_mt32emu=no
			_port_mk="backends/platform/psp/psp.mk"
			;;
		samsungtv)
			DEFINES="$DEFINES -DSAMSUNGTV"
			DEFINES="$DEFINES -DDISABLE_COMMAND_LINE"
			ASFLAGS="$ASFLAGS -mfpu=vfp"
			HOSTEXEEXT=".so"
			_backend="samsungtv"
			_mt32emu=no
			_vkeybd=yes
			;;
		webos)
			_backend="webos"
			_port_mk="backends/platform/webos/webos.mk"
			_build_scalers=no
			_timidity=no
			_mt32emu=no
			_seq_midi=no
			_vkeybd=no
			_keymapper=yes
			;;
		wii)
			_backend="wii"
			_build_scalers=no
			_port_mk="backends/platform/wii/wii.mk"
			add_line_to_config_mk 'GAMECUBE = 0'
			add_line_to_config_h '#define AUDIO_REVERSE_STEREO'
			add_line_to_config_h "#define DEBUG_WII_USBGECKO"
			add_line_to_config_h "/* #define DEBUG_WII_MEMSTATS */"
			add_line_to_config_h "/* #define DEBUG_WII_GDB */"
			add_line_to_config_h "#define USE_WII_DI"
			add_line_to_config_h "#define USE_WII_SMB"
			add_line_to_config_h "#define USE_WII_KBD"
			;;
		wince)
			LDFLAGS="$LDFLAGS -Wl,--stack,65536"
			_tremolo=yes
			_backend="wince"
			_mt32emu=no
			_port_mk="backends/platform/wince/wince.mk"
			;;
		*)
			echo "WARNING: Unknown target, continuing with auto-detected values"
			;;
	esac
fi

#
# Backend related stuff
#
case $_backend in
	android)
		# ssp at this point so the cxxtests link
		if test "$_debug_build" = yes; then
			CXXFLAGS="$CXXFLAGS -fstack-protector"
		else
			CXXFLAGS="$CXXFLAGS -fno-stack-protector"
		fi
		CXXFLAGS="$CXXFLAGS -Wa,--noexecstack"
		LDFLAGS="$LDFLAGS -Wl,-z,noexecstack"

		DEFINES="$DEFINES -DREDUCE_MEMORY_USAGE"
		;;
	dc)
		INCLUDES="$INCLUDES "'-I$(srcdir)/backends/platform/dc'
		INCLUDES="$INCLUDES "'-isystem $(ronindir)/include'
		LDFLAGS="$LDFLAGS -Wl,-Ttext,0x8c010000"
		LDFLAGS="$LDFLAGS -nostartfiles"
		LDFLAGS="$LDFLAGS "'$(ronindir)/lib/crt0.o'
		LDFLAGS="$LDFLAGS "'-L$(ronindir)/lib'
		LIBS="$LIBS -lronin -lm"
		;;
	dingux)
		DEFINES="$DEFINES -DDINGUX"
		;;
	ds)
		INCLUDES="$INCLUDES "'-I$(srcdir)/backends/platform/ds/arm9/source'
		INCLUDES="$INCLUDES "'-I$(srcdir)/backends/platform/ds/commoninclude'
		INCLUDES="$INCLUDES "'-Ibackends/platform/ds/arm9/data'
		;;
	gp2x)
		;;
	gph)
		;;
	iphone)
		OBJCFLAGS="$OBJCFLAGS --std=c99"
		LIBS="$LIBS -lobjc -framework UIKit -framework CoreGraphics -framework OpenGLES"
		LIBS="$LIBS -framework QuartzCore -framework GraphicsServices -framework CoreFoundation"
		LIBS="$LIBS -framework Foundation -framework AudioToolbox -framework CoreAudio"
		;;
	linuxmoto)
		DEFINES="$DEFINES -DLINUXMOTO"
		;;
	n64)
		INCLUDES="$INCLUDES "'-I$(N64SDK)/include'
		INCLUDES="$INCLUDES "'-I$(N64SDK)/mips64/include'
		INCLUDES="$INCLUDES "'-I$(N64SDK)/hkz-libn64'
		INCLUDES="$INCLUDES "'-I$(srcdir)/backends/platform/n64'
		LIBS="$LIBS -lpakfs -lframfs -ln64 -ln64utils -lromfs"
		LIBS="$LIBS -lm -lstdc++ -lz"
		;;
	null)
		DEFINES="$DEFINES -DUSE_NULL_DRIVER"
		;;
	openpandora)
		;;
	ps2)
		DEFINES="$DEFINES -D_EE"
		DEFINES="$DEFINES -DFORCE_RTL"
		INCLUDES="$INCLUDES -I$PS2SDK/ee/include"
		INCLUDES="$INCLUDES -I$PS2SDK/common/include"
		INCLUDES="$INCLUDES -I$PS2SDK/ports/include"
		if test "$_dynamic_modules" = no ; then
			LDFLAGS="$LDFLAGS -mno-crt0"
			LDFLAGS="$LDFLAGS $PS2SDK/ee/startup/crt0.o"
			LDFLAGS="$LDFLAGS -T $PS2SDK/ee/startup/linkfile"
		fi
		LDFLAGS="$LDFLAGS -L$PS2SDK/ee/lib"
		LDFLAGS="$LDFLAGS -L$PS2SDK/ports/lib"
		LIBS="$LIBS -lmc -lpad -lmouse -lhdd -lpoweroff -lsjpcm"
		LIBS="$LIBS -lm -lc -lfileXio -lkernel -lstdc++"
		;;
	psp)
		DEFINES="$DEFINES -D__PSP__"
		DEFINES="$DEFINES -DDISABLE_COMMAND_LINE"
		DEFINES="$DEFINES -DDISABLE_DOSBOX_OPL"
		LIBS="$LIBS -lpng"
		LIBS="$LIBS -Wl,-Map,mapfile.txt"
		;;
	samsungtv)
		DEFINES="$DEFINES -DSAMSUNGTV"
		LDFLAGS="$LDFLAGS -shared"
		LDFLAGS="$LDFLAGS -fpic"
		;;
	webos)
		# There is no sdl-config in the WebOS PDK so we don't use find_sdlconfig here.
		LIBS="$LIBS -lSDL"
		DEFINES="$DEFINES -DWEBOS"
		DEFINES="$DEFINES -DSDL_BACKEND"
		add_line_to_config_mk "SDL_BACKEND = 1"
		MODULES="$MODULES backends/platform/sdl"
		;;
	wii)
		DEFINES="$DEFINES -D__WII__"
		DEFINES="$DEFINES -DGEKKO"
		case $_host_os in
		gamecube)
			LIBS="$LIBS -lgxflux -liso9660 -lfat -logc -ldb"
			;;
		*)
			LIBS="$LIBS -lgxflux -ldi -liso9660 -ltinysmb -lfat -lwiiuse -lbte -logc -lwiikeyboard -ldb"
			;;
		esac
		;;
	wince)
		INCLUDES="$INCLUDES "'-I$(srcdir)/backends/platform/wince'
		INCLUDES="$INCLUDES "'-I$(srcdir)/backends/platform/wince/CEgui'
		INCLUDES="$INCLUDES "'-I$(srcdir)/backends/platform/wince/CEkeys'
		LIBS="$LIBS -static -lSDL"
		DEFINES="$DEFINES -DSDL_BACKEND"
		add_line_to_config_mk "SDL_BACKEND = 1"
		;;
	sdl)
		;;
	*)
		echo "support for $_backend backend not implemented in configure script yet"
		exit 1
		;;
esac
MODULES="$MODULES backends/platform/$_backend"

#
# Setup SDL specifics for SDL based backends
#
case $_backend in
	dingux | gp2x | gph | linuxmoto | openpandora | samsungtv | sdl)
		find_sdlconfig
		INCLUDES="$INCLUDES `$_sdlconfig --prefix="$_sdlpath" --cflags`"
		LIBS="$LIBS `$_sdlconfig --prefix="$_sdlpath" --libs`"
		DEFINES="$DEFINES -DSDL_BACKEND"
		add_line_to_config_mk "SDL_BACKEND = 1"
		;;
esac


#
# Enable 16bit support only for backends which support it
#
case $_backend in
	android | dingux | dreamcast | gph | openpandora | psp | samsungtv | sdl | webos | wii)
		if test "$_16bit" = auto ; then
			_16bit=yes
		else
			_16bit=no
		fi
		;;
	*)
		_16bit=no
		;;
esac


#
# Determine whether host is POSIX compliant, or at least POSIX
# compatible enough to support our POSIX code (including dlsym(),
# mkdir() and some other APIs).
#
# TODO: Instead of basing this on the host name, we should really base
# this on the presence of features (such as the dlsym and mkdir APIs).
#
echo_n "Checking if host is POSIX compliant... "
case $_host_os in
	amigaos* | cygwin* | dreamcast | ds | gamecube | mingw* | n64 | ps2 | psp | wii | wince)
		_posix=no
		;;
	android | beos* | bsd* | darwin* | freebsd* | gph-linux | haiku* | hpux* | iphone | irix* | linux* | mint* | netbsd* | openbsd* | solaris* | sunos* | uclinux* | webos)
		_posix=yes
		;;
	os2-emx*)
		_posix=yes	# FIXME: Really???
		;;
	*)
		# given this is a shell script, we might assume some type of posix.
		# However, the host system might be a totally different one, so
		# we can assume nothing about it.
		# Indeed, as mentioned further above, we really should test for the
		# presences of relevant APIs on the host anyway...
		_posix=no
		;;
esac
echo $_posix

if test "$_posix" = yes ; then
	DEFINES="$DEFINES -DPOSIX"
	add_line_to_config_mk 'POSIX = 1'
fi

#
# Check whether to enable a verbose build
#
echo_n "Checking whether to have a verbose build... "
echo "$_verbose_build"
add_to_config_mk_if_yes "$_verbose_build" 'VERBOSE_BUILD = 1'

#
# Check whether plugin support is requested and possible
#
echo_n "Checking whether building plugins was requested... "
echo "$_dynamic_modules"
_mak_plugins=

if test "$_dynamic_modules" = yes ; then
	echo_n "Checking whether building plugins is supported... "
	case $_host_os in
	android)
		_plugin_prefix="lib"
		_plugin_suffix=".so"
		CXXFLAGS="$CXXFLAGS -fpic"
		LIBS="$LIBS -ldl"
# Work around an Android 2.0+ run-time linker bug:
# The linker doesn't actually look in previously
# loaded libraries when trying to resolve symbols -
# effectively turning all dlopen(RTLD_GLOBAL) calls
# into dlopen(RTLD_LOCAL).  It *does* look in
# DT_NEEDED libraries, so the workaround is to add an
# (otherwise unnecessary) dependency from plugins back
# to the main libscummvm.so.
_mak_plugins='
PLUGIN_EXTRA_DEPS = libscummvm.so
PLUGIN_LDFLAGS  += $(LDFLAGS) -L. -lscummvm
PRE_OBJS_FLAGS  := -Wl,-export-dynamic -Wl,-whole-archive
POST_OBJS_FLAGS := -Wl,-no-whole-archive
'
		;;
	darwin*)
		_plugin_prefix=""
		_plugin_suffix=".plugin"
		LIBS="$LIBS -ldl"
_mak_plugins='
PLUGIN_EXTRA_DEPS = $(EXECUTABLE)
PLUGIN_LDFLAGS  += -bundle -bundle_loader $(EXECUTABLE) -exported_symbols_list "$(srcdir)/plugin.exp"
PRE_OBJS_FLAGS  := -all_load
POST_OBJS_FLAGS :=
'
		;;
	dreamcast)
		_plugin_prefix=""
		_plugin_suffix=".plg"
_mak_plugins='
PLUGIN_EXTRA_DEPS	= $(abspath $(srcdir)/backends/platform/dc/plugin.x $(srcdir)/backends/platform/dc/plugin.syms) $(EXECUTABLE) backends/platform/dc/plugin_head.o
PLUGIN_LDFLAGS		= -ml -m4-single-only -nostartfiles -Wl,-q,-T$(srcdir)/backends/platform/dc/plugin.x,--just-symbols,$(EXECUTABLE),--retain-symbols-file,$(srcdir)/backends/platform/dc/plugin.syms backends/platform/dc/plugin_head.o
PRE_OBJS_FLAGS		:= -Wl,--whole-archive
POST_OBJS_FLAGS		:= -Wl,--no-whole-archive
'
		;;
	ds)
		_elf_loader=yes
		DEFINES="$DEFINES -DARM_TARGET -DELF_LOADER_CXA_ATEXIT -DUNCACHED_PLUGINS -DELF_NO_MEM_MANAGER"
_mak_plugins='
PLUGIN_LDFLAGS		+= -Wl,-T$(srcdir)/backends/plugins/ds/plugin.ld -mthumb-interwork -mno-fpu
'
		;;
	freebsd*)
		_plugin_prefix="lib"
		_plugin_suffix=".so"
		CXXFLAGS="$CXXFLAGS -fpic"
_mak_plugins='
PLUGIN_EXTRA_DEPS =
PLUGIN_LDFLAGS  += -shared
PRE_OBJS_FLAGS  := -Wl,-export-dynamic -Wl,-whole-archive
POST_OBJS_FLAGS := -Wl,-no-whole-archive
'
		;;
	gamecube | wii)
		_elf_loader=yes
		DEFINES="$DEFINES -DPPC_TARGET -DELF_LOADER_CXA_ATEXIT -DUNCACHED_PLUGINS"
_mak_plugins='
PLUGIN_LDFLAGS		+= -Wl,-T$(srcdir)/backends/plugins/wii/plugin.ld
'
		;;
	gph*)
		_plugin_prefix=""
		_plugin_suffix=".plugin"
		CXXFLAGS="$CXXFLAGS -fpic"
		LIBS="$LIBS -ldl"
_mak_plugins='
PLUGIN_EXTRA_DEPS = $(EXECUTABLE)
PLUGIN_LDFLAGS  += -shared
PRE_OBJS_FLAGS  := -Wl,-export-dynamic -Wl,-whole-archive
POST_OBJS_FLAGS := -Wl,-no-whole-archive
'
		;;
	linux*)
<<<<<<< HEAD
		_plugin_prefix="lib"
		_plugin_suffix=".so"
		CXXFLAGS="$CXXFLAGS -fpic"
		LIBS="$LIBS -ldl"
=======
_def_plugin='
#define PLUGIN_PREFIX	"lib"
#define PLUGIN_SUFFIX	".so"
'
>>>>>>> afe1a77d
_mak_plugins='
PLUGIN_EXTRA_DEPS =
PLUGIN_LDFLAGS  += -shared
PRE_OBJS_FLAGS  := -Wl,-export-dynamic -Wl,-whole-archive
POST_OBJS_FLAGS := -Wl,-no-whole-archive
'
		;;
	*mingw32*)
		_plugin_prefix=""
		_plugin_suffix=".dll"
_mak_plugins='
PLUGIN_EXTRA_DEPS	= $(EXECUTABLE)
PLUGIN_LDFLAGS		:= -Wl,--enable-auto-import -shared ./libscummvm.a
PRE_OBJS_FLAGS		:= -Wl,--whole-archive
POST_OBJS_FLAGS		:= -Wl,--export-all-symbols -Wl,--no-whole-archive -Wl,--out-implib,./libscummvm.a
'
		;;
	wince)
		DEFINES="$DEFINES -DUNCACHED_PLUGINS"
		HOSTEXEEXT=".dll"
		_plugin_prefix=""
		_plugin_suffix=".plugin"
_mak_plugins='
PLUGIN_EXTRA_DEPS	= $(EXECUTABLE)
PLUGIN_LDFLAGS		:= -shared -lscummvm -L.
PRE_OBJS_FLAGS		:= -Wl,--whole-archive
POST_OBJS_FLAGS		:= -Wl,--export-all-symbols -Wl,--no-whole-archive -Wl,--out-implib,./libscummvm.a -shared
'
		;;
	ps2)
		_elf_loader=yes
		DEFINES="$DEFINES -DMIPS_TARGET"
_mak_plugins='
LDFLAGS				+= -mno-crt0 $(PS2SDK)/ee/startup/crt0.o -Wl,-T$(srcdir)/backends/plugins/ps2/main_prog.ld
PLUGIN_LDFLAGS		+= -mno-crt0 $(PS2SDK)/ee/startup/crt0.o -Wl,-T$(srcdir)/backends/plugins/ps2/plugin.ld -lstdc++ -lc
'
		;;
	psp)
		_elf_loader=yes
		DEFINES="$DEFINES -DMIPS_TARGET -DUNCACHED_PLUGINS"
_mak_plugins='
LDFLAGS				+= -Wl,-T$(srcdir)/backends/plugins/psp/main_prog.ld
PLUGIN_LDFLAGS		+= -Wl,-T$(srcdir)/backends/plugins/psp/plugin.ld -lstdc++ -lc
'
		;;
	webos)
<<<<<<< HEAD
		_plugin_prefix="lib"
		_plugin_suffix=".so"
		CXXFLAGS="$CXXFLAGS -fpic"
		LIBS="$LIBS -ldl"
_mak_plugins='
PLUGIN_EXTRA_DEPS =
PLUGIN_LDFLAGS  += -shared $(LDFLAGS)
PRE_OBJS_FLAGS  := -Wl,-export-dynamic -Wl,-whole-archive
POST_OBJS_FLAGS := -Wl,-no-whole-archive
=======
_def_plugin='
#define PLUGIN_PREFIX	"lib"
#define PLUGIN_SUFFIX	".so"
'
_mak_plugins='
DYNAMIC_MODULES := 1
PLUGIN_PREFIX := lib
PLUGIN_SUFFIX := .so
PLUGIN_EXTRA_DEPS =
CXXFLAGS        += -DDYNAMIC_MODULES
CXXFLAGS        += -fpic
PLUGIN_LDFLAGS  += -shared $(LDFLAGS)
PRE_OBJS_FLAGS  := -Wl,-export-dynamic -Wl,-whole-archive
POST_OBJS_FLAGS := -Wl,-no-whole-archive
LIBS            += -ldl
>>>>>>> afe1a77d
'
		;;
	*)
		_dynamic_modules=no
		_mak_plugins=
		;;
	esac
	echo "$_dynamic_modules"
fi

#
# Check whether integrated ELF loader support is requested
#
define_in_config_if_yes "$_elf_loader" 'USE_ELF_LOADER'

if test "$_elf_loader" = yes; then
	_plugin_prefix=""
	_plugin_suffix=".plg"
	_mak_plugins='
PLUGIN_EXTRA_DEPS	= $(EXECUTABLE)
PLUGIN_LDFLAGS		= -nostartfiles backends/plugins/elf/version.o -Wl,-q,--just-symbols,$(EXECUTABLE),--retain-symbols-file,$(srcdir)/backends/plugins/elf/plugin.syms
PRE_OBJS_FLAGS		:= -Wl,--whole-archive
POST_OBJS_FLAGS		:= -Wl,--no-whole-archive
'"$_mak_plugins"
fi

#
# Set up some common plugin settings in config.h and config.mk, if enabled
#
define_in_config_if_yes "$_dynamic_modules" 'DYNAMIC_MODULES'

if test "$_dynamic_modules" = yes ; then
	add_line_to_config_h "#define PLUGIN_PREFIX	\"$_plugin_prefix\""
	add_line_to_config_h "#define PLUGIN_SUFFIX	\"$_plugin_suffix\""
	add_line_to_config_mk "PLUGIN_PREFIX := $_plugin_prefix"
	add_line_to_config_mk "PLUGIN_SUFFIX := $_plugin_suffix"
fi


#
# Check whether integrated MT-32 emulator support is requested
#
define_in_config_if_yes "$_mt32emu" 'USE_MT32EMU'

#
# Check whether 16bit color support is requested
#
define_in_config_if_yes "$_16bit" 'USE_RGB_COLOR'

#
# Check whether to enable the (hq) scalers
#
if test "$_build_scalers" = no ; then
	_build_hq_scalers=no
fi
define_in_config_if_yes "$_build_scalers" 'USE_SCALERS'

define_in_config_if_yes "$_build_hq_scalers" 'USE_HQ_SCALERS'

#
# Check for math lib
#
cat > $TMPC << EOF
int main(void) { return 0; }
EOF
cc_check -lm && LIBS="$LIBS -lm"

#
# Check for Ogg Vorbis
#
echocheck "Ogg Vorbis"
if test "$_vorbis" = auto ; then
	_vorbis=no
	cat > $TMPC << EOF
#include <vorbis/codec.h>
int main(void) { vorbis_packet_blocksize(0,0); return 0; }
EOF
	cc_check $OGG_CFLAGS $OGG_LIBS $VORBIS_CFLAGS $VORBIS_LIBS \
		-lvorbisfile -lvorbis -logg && _vorbis=yes
fi
if test "$_vorbis" = yes ; then
	LIBS="$LIBS $OGG_LIBS $VORBIS_LIBS -lvorbisfile -lvorbis -logg"
	INCLUDES="$INCLUDES $OGG_CFLAGS $VORBIS_CFLAGS"
fi
define_in_config_if_yes "$_vorbis" 'USE_VORBIS'
echo "$_vorbis"

#
# Check for Tremor
#
echocheck "Tremor"
if test "$_tremolo" = yes ; then
	_tremor=yes
fi

if test "$_tremor" = auto ; then
	_tremor=no
	cat > $TMPC << EOF
#include <tremor/ivorbiscodec.h>
int main(void) { vorbis_info_init(0); return 0; }
EOF
	cc_check $TREMOR_CFLAGS $TREMOR_LIBS -lvorbisidec && \
	_tremor=yes
fi
if test "$_tremor" = yes && test "$_vorbis" = no; then
	add_line_to_config_h '#define USE_TREMOR'
	add_line_to_config_h '#define USE_VORBIS'
	if test "$_tremolo" = yes ; then
		add_line_to_config_h '#define USE_TREMOLO'
		LIBS="$LIBS $TREMOR_LIBS -ltremolo"
	else
		LIBS="$LIBS $TREMOR_LIBS -lvorbisidec"
	fi
	INCLUDES="$INCLUDES $TREMOR_CFLAGS"
else
	if test "$_vorbis" = yes; then
		_tremor="no (Ogg Vorbis/Tremor support is mutually exclusive)"
	fi
	add_line_to_config_h '#undef USE_TREMOR'
fi
add_to_config_mk_if_yes "$_tremor" 'USE_TREMOR = 1'
echo "$_tremor"

#
# Check for FLAC
#
echocheck "FLAC >= 1.0.1"
if test "$_flac" = auto ; then
	_flac=no
	cat > $TMPC << EOF
#include <FLAC/format.h>
int main(void) { return FLAC__STREAM_SYNC_LEN >> 30; /* guaranteed to be 0 */ }
EOF
	if test "$_vorbis" = yes ; then
		cc_check $FLAC_CFLAGS $FLAC_LIBS $OGG_CFLAGS $OGG_LIBS \
			-lFLAC -logg && _flac=yes
	else
		cc_check $FLAC_CFLAGS $FLAC_LIBS \
			-lFLAC && _flac=yes
	fi
fi
if test "$_flac" = yes ; then
	if test "$_vorbis" = yes ; then
		LIBS="$LIBS $FLAC_LIBS $OGG_LIBS -lFLAC -logg"
	else
		LIBS="$LIBS $FLAC_LIBS -lFLAC"
	fi
	INCLUDES="$INCLUDES $FLAC_CFLAGS"
fi
define_in_config_if_yes "$_flac" 'USE_FLAC'
echo "$_flac"

#
# Check for MAD (MP3 library)
#
echocheck "MAD"
if test "$_mad" = auto ; then
	_mad=no
	cat > $TMPC << EOF
#include <mad.h>
int main(void) { return 0; }
EOF
	cc_check $MAD_CFLAGS $MAD_LIBS -lmad && _mad=yes
fi
if test "$_mad" = yes ; then
	LIBS="$LIBS $MAD_LIBS -lmad"
	INCLUDES="$INCLUDES $MAD_CFLAGS"
fi
define_in_config_if_yes "$_mad" 'USE_MAD'
echo "$_mad"

#
# Check for ALSA
#
echocheck "ALSA >= 0.9"
if test "$_alsa" = auto ; then
	_alsa=no
	cat > $TMPC << EOF
#include <alsa/asoundlib.h>
int main(void) { return (!(SND_LIB_MAJOR==0 && SND_LIB_MINOR==9)); }
EOF
	cc_check $ALSA_CFLAGS $ALSA_LIBS -lasound && _alsa=yes
fi
if test "$_alsa" = yes ; then
	LIBS="$LIBS $ALSA_LIBS -lasound"
	INCLUDES="$INCLUDES $ALSA_CFLAGS"
fi
define_in_config_h_if_yes "$_alsa" 'USE_ALSA'
echo "$_alsa"

#
# Check for PNG
#
echocheck "PNG >= 1.2.8"
if test "$_png" = auto ; then
	_png=no
	cat > $TMPC << EOF
#include <png.h>
int main(void) {
#if PNG_LIBPNG_VER >= 10208
#else
  syntax error
#endif
  return 0;
}
EOF
	cc_check $PNG_CFLAGS $PNG_LIBS -lpng && _png=yes
fi
if test "$_png" = yes ; then
	LIBS="$LIBS $PNG_LIBS -lpng"
	INCLUDES="$INCLUDES $PNG_CFLAGS"
fi
define_in_config_if_yes "$_png" 'USE_PNG'
echo "$_png"

#
# Check for Theora Decoder
#
echocheck "libtheoradec >= 1.0"
if test "$_vorbis" = no ; then
	echo "skipping. no vorbis"
	_theoradec=notsupported
fi
if test "$_theoradec" = auto ; then
	_theoradec=no
	cat > $TMPC << EOF
#include <theora/theoradec.h>
#include <vorbis/codec.h>
int main(void) { th_ycbcr_buffer yuv; th_decode_ycbcr_out(NULL, yuv);  }
EOF
	cc_check $THEORADEC_CFLAGS $THEORADEC_LIBS -ltheoradec && _theoradec=yes
fi
if test "$_theoradec" = yes ; then
	LIBS="$LIBS $THEORADEC_LIBS -ltheoradec"
	INCLUDES="$INCLUDES $THEORADEC_CFLAGS"
fi
define_in_config_if_yes "$_theoradec" 'USE_THEORADEC'
if test ! "$_theoradec" = notsupported ; then
	echo "$_theoradec"
fi

#
# Check for SEQ MIDI
#
echocheck "SEQ MIDI"
if test "$_seq_midi" = auto ; then
	# TODO: Test for /dev/sequencer presence? Or maybe just for /dev ?
	# For now, we just always enable it when "posix" mode is on (backends
	# that do not want it can disable it by setting _seq_midi=no).
	_seq_midi="$_posix"
fi
define_in_config_h_if_yes "$_seq_midi" 'USE_SEQ_MIDI'
echo "$_seq_midi"

#
# Check for TiMidity(++)
#
echocheck "TiMidity"
if test "$_timidity" = auto ; then
	# TODO: Is there a good possibility of auto detecting whether we
	# should include TiMidity support? It can only be used on Unix
	# currently so we use that as "detection" for now.
	_timidity="$_posix"
fi
define_in_config_h_if_yes "$_timidity" 'USE_TIMIDITY'
echo "$_timidity"

#
# Check for ZLib
#
echocheck "zlib"
if test "$_zlib" = auto ; then
	_zlib=no
	cat > $TMPC << EOF
#include <string.h>
#include <zlib.h>
int main(void) { return strcmp(ZLIB_VERSION, zlibVersion()); }
EOF
	cc_check $ZLIB_CFLAGS $ZLIB_LIBS -lz && _zlib=yes
fi
if test "$_zlib" = yes ; then
	LIBS="$LIBS $ZLIB_LIBS -lz"
	INCLUDES="$INCLUDES $ZLIB_CFLAGS"
fi
define_in_config_if_yes "$_zlib" 'USE_ZLIB'
echo "$_zlib"

if test `get_engine_build sword25` = yes && test ! "$_zlib" = yes ; then
	echo "...disabling Broken Sword 2.5 engine. ZLib is required"
	engine_disable sword25
fi

#
# Check for LibMPEG2
#
echocheck "libmpeg2 >= 0.3.2"
if test "$_mpeg2" = auto ; then
	_mpeg2=no
	cat > $TMPC << EOF
typedef signed $type_1_byte int8_t;
typedef signed $type_2_byte int16_t;
typedef signed $type_4_byte int32_t;

typedef unsigned $type_1_byte uint8_t;
typedef unsigned $type_2_byte uint16_t;
typedef unsigned $type_4_byte uint32_t;

#include <mpeg2dec/mpeg2.h>
int main(void) {
	/* mpeg2_state_t first appears in 0.4.0 */
	mpeg2_state_t state;

		#ifdef MPEG2_RELEASE
		if (MPEG2_RELEASE >= MPEG2_VERSION(0, 3, 2))
			return 0;
	#endif
	return 1;
}
EOF

	if test -n "$_host"; then
		# don't execute while cross compiling
		cc_check $MPEG2_CFLAGS $MPEG2_LIBS -lmpeg2 && _mpeg2=yes
	else
		cc_check_no_clean $MPEG2_CFLAGS $MPEG2_LIBS -lmpeg2 && $TMPO$HOSTEXEEXT && _mpeg2=yes
		cc_check_clean
	fi
fi
if test "$_mpeg2" = yes ; then
	INCLUDES="$INCLUDES $MPEG2_CFLAGS"
	LIBS="$LIBS $MPEG2_LIBS -lmpeg2"
fi
define_in_config_if_yes "$_mpeg2" 'USE_MPEG2'
echo "$_mpeg2"

#
# Check for libfluidsynth
#
echocheck "libfluidsynth"
if test "$_fluidsynth" = auto ; then
	_fluidsynth=no
	cat > $TMPC << EOF
#include <fluidsynth.h>
int main(void) { return 0; }
EOF
	cc_check $FLUIDSYNTH_CFLAGS $FLUIDSYNTH_LIBS -lfluidsynth && _fluidsynth=yes
fi
if test "$_fluidsynth" = yes ; then
	case $_host_os in
		mingw*)
			LIBS="$LIBS $FLUIDSYNTH_LIBS -lfluidsynth -ldsound -lwinmm"
		;;
		*)
			LIBS="$LIBS $FLUIDSYNTH_LIBS -lfluidsynth"
		;;
	esac
	INCLUDES="$INCLUDES $FLUIDSYNTH_CFLAGS"
fi
define_in_config_h_if_yes "$_fluidsynth" 'USE_FLUIDSYNTH'
echo "$_fluidsynth"

#
# Check for readline if text_console is enabled
#
echocheck "readline"
if test "$_text_console" = yes ; then
	_READLINE_LIBS="-lreadline"
	if test "$_readline" = auto ; then
		_readline=no
		cat > $TMPC << EOF
#include <stdio.h>
#include <readline/readline.h>
#include <readline/history.h>

int main(void) {
	char *x = readline("");
}
EOF
		cc_check_no_clean $READLINE_CFLAGS $READLINE_LIBS $_READLINE_LIBS && _readline=yes
		if test "$_readline" = no ; then
			_READLINE_LIBS="-lreadline -ltermcap"
			cc_check_no_clean $READLINE_CFLAGS $READLINE_LIBS $_READLINE_LIBS && _readline=yes
		fi
	fi
	cc_check_clean
	echo "$_readline"
else
	_readline=no
	echo "skipping (text console disabled)"
fi

if test "$_readline" = yes ; then
	LIBS="$LIBS $READLINE_LIBS $_READLINE_LIBS"
	INCLUDES="$INCLUDES $READLINE_CFLAGS"
fi
define_in_config_h_if_yes "$_readline" 'USE_READLINE'

define_in_config_h_if_yes "$_text_console" 'USE_TEXT_CONSOLE_FOR_DEBUGGER'

#
# Check for OpenGL (ES)
#
echocheck "OpenGL"
if test "$_opengl" = auto ; then
	_opengl=no
	if test "$_backend" = "sdl" ; then
		# Try different header filenames
		# 1) GL/gl.h         This is usually used on POSIX and Windows systems
		# 2) OpenGL/gl.h     This is used on Mac OS X
		# 3) GLES/gl.h       This is used for OpenGL ES 1.x
		for i in "GL/gl.h" "OpenGL/gl.h" "GLES/gl.h"; do
			# Test the current header for OpenGL
			cat > $TMPC << EOF
#include <$i>
int main(void) { return GL_VERSION_1_1; }
EOF
			cc_check $DEFINES $OPENGL_CFLAGS $OPENGL_LIBS && _opengl=yes && break

			# Test the current header for OpenGL ES
			cat > $TMPC << EOF
#include <$i>
int main(void) { return GL_OES_VERSION_1_1; }
EOF
			cc_check $DEFINES $OPENGL_CFLAGS $OPENGL_LIBS && _opengl=yes && _opengles=yes && break
		done
	fi
fi
if test "$_opengl" = yes ; then
	# Our simple test case
	cat > $TMPC << EOF
int main(void) { return 0; }
EOF

	_opengl=no
	# Try different library names
	if test "$_opengles" = "yes" ; then
		# 1) GLES_CM    This is usually used for OpenGL ES 1.1 (Common profile)
		# 2) GLESv1_CM  This is used by the Windows Mali OpenGL ES 1.1 Emulator
		# 3) glesv1     This is used by the Linux Mali OpenGL ES 1.1 Emulator
		_opengles=no
		for lib in "-lGLES_CM" "-lGLESv1_CM" "-lglesv1"; do
			if cc_check_no_clean $DEFINES $OPENGL_CFLAGS $OPENGL_LIBS $lib
				then
				_opengl=yes
				_opengles=yes
				OPENGL_LIBS="$OPENGL_LIBS $lib"
				break
			fi
		done
	else
		# 1) -framework OpenGL  This is used on Mac OS X
		# 2) GL                 This is usually used on POSIX systems
		# 3) opengl32           This is used on Windows
		#
		# We try "-framework OpenGL" first here to assure it will always be
		# picked up by the configure script on Mac OS X, even when a libGL
		# exists.
		for lib in "-framework OpenGL" "-lGL" "-lopengl32"; do
			if cc_check_no_clean $DEFINES $OPENGL_CFLAGS $OPENGL_LIBS $lib
				then
				_opengl=yes
				OPENGL_LIBS="$OPENGL_LIBS $lib"
				break
			fi
		done
	fi
	cc_check_clean

	if test "$_opengl" = yes ; then
		LIBS="$LIBS $OPENGL_LIBS"
		INCLUDES="$INCLUDES $OPENGL_CFLAGS"
	fi
fi

if test "$_opengles" = "yes" ; then
	echo "yes (OpenGL ES)"
else
	echo "$_opengl"
fi

define_in_config_if_yes "$_opengl" "USE_OPENGL"
define_in_config_if_yes "$_opengles" "USE_GLES"


#
# Check for nasm
#
if test "$_have_x86" = yes ; then
	echocheck "nasm"
	if test "$_nasm" = no ; then
		echo "disabled"
	else
		IFS="${IFS= 	}"; ac_save_ifs="$IFS"; IFS=$SEPARATOR

		for path_dir in $_nasmpath; do
			if test -x "$path_dir/nasm$NATIVEEXEEXT" ; then
				NASM="$path_dir/nasm$NATIVEEXEEXT"
				NASMFLAGS="-O1 -g"
				echo $NASM
				break
			fi
		done

		# fallback to the nasm compatible yasm
		if test x$NASM = x -o x$NASM = x'"$NASM"'; then
			for path_dir in $_nasmpath; do
				if test -x "$path_dir/yasm$NATIVEEXEEXT" ; then
					NASM="$path_dir/yasm$NATIVEEXEEXT"
					NASMFLAGS="-a x86 -m x86"
					echo $NASM
					break
				fi
			done
		fi

		IFS="$ac_save_ifs"

		if test x$NASM = x -o x$NASM = x'"$NASM"'; then
			echo "not found"
			_nasm=no
		else
			case $_host_os in
				darwin*)
					NASMFLAGS="$NASMFLAGS -f macho"
				;;
				mingw*)
					NASMFLAGS="$NASMFLAGS -f win32"
				;;
				os2-emx*)
					NASMFLAGS="$NASMFLAGS -f aout"
				;;
				*)
					NASMFLAGS="$NASMFLAGS -f elf"
				;;
			esac
			_nasm=yes
		fi
	fi
fi

define_in_config_if_yes $_nasm 'USE_NASM'

#
# Enable vkeybd / keymapper
#
define_in_config_if_yes $_vkeybd 'ENABLE_VKEYBD'
define_in_config_if_yes $_keymapper 'ENABLE_KEYMAPPER'

# Check whether to build translation support
#
echo_n "Building translation support... "
define_in_config_if_yes $_translation 'USE_TRANSLATION'
if test "$_translation" = no ; then
	echo "no"
else
	echo_n "yes ("

	cat > $TMPC << EOF
#include <locale.h>
int main(void) { setlocale(LC_ALL, ""); return 0; }
EOF
	_detectlang=no
	cc_check $LDFLAGS $CXXFLAGS && _detectlang=yes

	define_in_config_h_if_yes $_detectlang 'USE_DETECTLANG'
	if test "$_detectlang" = yes ; then
		echo "with runtime language detection)"
	else
		echo "without runtime language detection)"
	fi
fi

#
# Figure out installation directories
#
test "x$prefix" = xNONE && prefix=/usr/local
test "x$exec_prefix" = xNONE && exec_prefix='${prefix}'

DEFINES="$DEFINES -DDATA_PATH=\\\"$datadir\\\""

case $_backend in
	openpandora)
		# Add ../plugins as a path so plugins can be found when running from a .PND.
		DEFINES="$DEFINES -DPLUGIN_DIRECTORY=\\\"../plugins\\\""
		;;
	webos)
		# The WebOS app wants the plugins in the "lib" directory
		# without a scummvm sub directory.
		DEFINES="$DEFINES -DPLUGIN_DIRECTORY=\\\"$libdir\\\""
		;;
	*)
		DEFINES="$DEFINES -DPLUGIN_DIRECTORY=\\\"$libdir/scummvm\\\""
		;;
esac

#
# Set variables for profiling.
# We need to do it here to prevent mess-ups with the tests e.g. on the PSP
#
if test "$_enable_prof" = yes ; then
	CXXFLAGS="$CXXFLAGS -pg"
	LDFLAGS="$LDFLAGS -pg"
	DEFINES="$DEFINES -DENABLE_PROFILING"
fi

echo_n "Backend... "
echo_n "$_backend"

if test "$_nasm" = yes ; then
	echo_n ", assembly routines"
fi

if test "$_16bit" = yes ; then
	echo_n ", 16bit color"
fi

if test "$_build_scalers" = yes ; then
	if test "$_build_hq_scalers" = yes ; then
		echo_n ", HQ scalers"
	else
		echo_n ", scalers"
	fi
fi

if test "$_mt32emu" = yes ; then
	echo_n ", MT-32 emu"
fi

if test "$_text_console" = yes ; then
	echo_n ", text console"
fi

if test "$_vkeybd" = yes ; then
	echo_n ", virtual keyboard"
fi

if test "$_keymapper" = yes ; then
	echo ", keymapper"
else
	echo
fi

#
# Some last-minute backend specific stuff, executed
# after all of CXXFLAGS, LDFLAGS, LIBS etc. have been setup
#
case $_backend in
	android)
		static_libs=''
		system_libs=''
		for lib in $LIBS; do
			case $lib in
			-lz|-lm|-ldl)
				system_libs="$system_libs $lib"
				;;
			*)
				static_libs="$static_libs $lib"
				;;
			esac
		done

		# -lgcc is carefully placed here - we want to catch
		# all toolchain symbols in *our* libraries rather
		# than pick up anything unhygenic from the Android libs.
<<<<<<< HEAD
		LIBS="-Wl,-Bstatic $static_libs -Wl,-Bdynamic -lgcc $system_libs -llog -lGLESv1_CM"
		;;
	n64)
		# Move some libs down here, otherwise some symbols requires by libvorbis aren't found 
		# during linking stage
		LIBS="$LIBS -lc -lgcc -lnosys"
=======
		LIBS="-Wl,-Bstatic $static_libs"
		LIBS="$LIBS -Wl,-Bdynamic -lgcc $system_libs -llog -lGLESv1_CM"
		DEFINES="$DEFINES -DREDUCE_MEMORY_USAGE"
		;;
	dc)
		INCLUDES="$INCLUDES "'-I$(srcdir)/backends/platform/dc -isystem $(ronindir)/include'
		LDFLAGS="$LDFLAGS -Wl,-Ttext,0x8c010000 -nostartfiles "'$(ronindir)/lib/crt0.o -L$(ronindir)/lib'
		LIBS="$LIBS -lronin-noserial -lm"
		;;
	dingux)
		find_sdlconfig
		INCLUDES="$INCLUDES `$_sdlconfig --prefix="$_sdlpath" --cflags`"
		LIBS="$LIBS `$_sdlconfig --prefix="$_sdlpath" --libs`"
		DEFINES="$DEFINES -DSDL_BACKEND -DDINGUX"
		LDFLAGS="$LDFLAGS "
		MODULES="$MODULES backends/platform/sdl"
		;;
	ds)
		# TODO ds
		INCLUDES="$INCLUDES "'-I$(srcdir)/backends/platform/ds/arm9/source'
		INCLUDES="$INCLUDES "'-I$(srcdir)/backends/platform/ds/commoninclude'
		INCLUDES="$INCLUDES "'-Ibackends/platform/ds/arm9/data'
		;;
	gp2x)
		find_sdlconfig
		INCLUDES="$INCLUDES `$_sdlconfig --prefix="$_sdlpath" --cflags`"
		LIBS="$LIBS `$_sdlconfig --prefix="$_sdlpath" --libs`"
		LDFLAGS="$LDFLAGS"
		DEFINES="$DEFINES -DSDL_BACKEND"
		;;
	gph)
		find_sdlconfig
		INCLUDES="$INCLUDES `$_sdlconfig --prefix="$_sdlpath" --cflags`"
		LIBS="$LIBS `$_sdlconfig --prefix="$_sdlpath" --libs`"
		LDFLAGS="$LDFLAGS"
		DEFINES="$DEFINES -DSDL_BACKEND"
		;;
	iphone)
		OBJCFLAGS="$OBJCFLAGS --std=c99"
		LIBS="$LIBS -lobjc -framework UIKit -framework CoreGraphics -framework OpenGLES -framework QuartzCore -framework GraphicsServices -framework CoreFoundation -framework Foundation -framework AudioToolbox -framework CoreAudio"
		;;
	linuxmoto)
		find_sdlconfig
		INCLUDES="$INCLUDES `$_sdlconfig --prefix="$_sdlpath" --cflags`"
		LIBS="$LIBS `$_sdlconfig --prefix="$_sdlpath" --libs`"
		DEFINES="$DEFINES -DSDL_BACKEND -DLINUXMOTO"
		;;
	n64)
		INCLUDES="$INCLUDES "'-I$(N64SDK)/include'
		INCLUDES="$INCLUDES "'-I$(N64SDK)/mips64/include'
		INCLUDES="$INCLUDES "'-I$(N64SDK)/hkz-libn64'
		INCLUDES="$INCLUDES "'-I$(srcdir)/backends/platform/n64'
		LIBS="$LIBS -lpakfs -lframfs -ln64 -ln64utils -lromfs -lm -lstdc++ -lc -lgcc -lz -lnosys"
		;;
	null)
		DEFINES="$DEFINES -DUSE_NULL_DRIVER"
		;;
	openpandora)
		find_sdlconfig
		INCLUDES="$INCLUDES `$_sdlconfig --prefix="$_sdlpath" --cflags`"
		LIBS="$LIBS `$_sdlconfig --prefix="$_sdlpath" --libs`"
		LDFLAGS="$LDFLAGS"
		DEFINES="$DEFINES -DSDL_BACKEND"
		;;
	ps2)
		# TODO ps2
		DEFINES="$DEFINES -D_EE -DFORCE_RTL"
		INCLUDES="$INCLUDES -I$PS2SDK/ee/include -I$PS2SDK/common/include -I$PS2SDK/ports/include"
		if test "$_dynamic_modules" = no ; then
			LDFLAGS="$LDFLAGS -mno-crt0 $PS2SDK/ee/startup/crt0.o -T $PS2SDK/ee/startup/linkfile"
		fi
		LDFLAGS="$LDFLAGS -L$PS2SDK/ee/lib -L$PS2SDK/ports/lib"
		LIBS="$LIBS -lmc -lpad -lmouse -lhdd -lpoweroff -lsjpcm -lm -lc -lfileXio -lkernel -lstdc++ "
		;;
	psp)
		DEFINES="$DEFINES -D__PSP__ -DDISABLE_COMMAND_LINE -DDISABLE_DOSBOX_OPL"
		LIBS="$LIBS -lpng -Wl,-Map,mapfile.txt"
		;;
	samsungtv)
		find_sdlconfig
		INCLUDES="$INCLUDES `$_sdlconfig --prefix="$_sdlpath" --cflags`"
		LIBS="$LIBS `$_sdlconfig --prefix="$_sdlpath" --libs`"
		DEFINES="$DEFINES -DSDL_BACKEND -DSAMSUNGTV"
		LDFLAGS="$LDFLAGS -shared -fpic"
		MODULES="$MODULES backends/platform/sdl"
		;;
	sdl)
		find_sdlconfig
		INCLUDES="$INCLUDES `$_sdlconfig --prefix="$_sdlpath" --cflags`"
		LIBS="$LIBS `$_sdlconfig --prefix="$_sdlpath" --libs`"
		DEFINES="$DEFINES -DSDL_BACKEND"
		;;
	webos)
		# There is no sdl-config in the WebOS PDK so we don't use find_sdlconfig here.
		LIBS="$LIBS -lSDL"
		DEFINES="$DEFINES -DSDL_BACKEND -DWEBOS"
		MODULES="$MODULES backends/platform/sdl"
		;;
	wii)
		DEFINES="$DEFINES -D__WII__ -DGEKKO"
		case $_host_os in
		gamecube)
			LIBS="$LIBS -lgxflux -liso9660 -lfat -logc -ldb"
			;;
		*)
			LIBS="$LIBS -lgxflux -ldi -liso9660 -ltinysmb -lfat -lwiiuse -lbte -logc -lwiikeyboard -ldb"
			;;
		esac
		;;
	wince)
		INCLUDES="$INCLUDES "'-I$(srcdir) -I$(srcdir)/backends/platform/wince -I$(srcdir)/engines -I$(srcdir)/backends/platform/wince/missing/gcc -I$(srcdir)/backends/platform/wince/CEgui -I$(srcdir)/backends/platform/wince/CEkeys'
		LIBS="$LIBS -static -lSDL"
		DEFINES="$DEFINES -DSDL_BACKEND"
		;;
	*)
		echo "support for $_backend backend not implemented in configure script yet"
		exit 1
>>>>>>> afe1a77d
		;;
esac


#
# Engine selection
#
_engines_built_static=""
_engines_built_dynamic=""
_engines_skipped=""

for engine in $_engines; do
	if test "`get_engine_sub $engine`" = "no" ; then
		# It's a main engine
		if test `get_engine_build $engine` = no ; then
			isbuilt=no
		else
			# If dynamic plugins aren't supported, mark
			# all the engines as static
			if test $_dynamic_modules = no ; then
				set_var _engine_${engine}_build "static"
			else
				# If it wasn't explicitly marked as static or
				# dynamic, use the configured default
				if test `get_engine_build $engine` = yes ; then
					set_var _engine_${engine}_build "${_plugins_default}"
				fi
			fi

			# Prepare the defines
			if test `get_engine_build $engine` = dynamic ; then
				isbuilt=DYNAMIC_PLUGIN
			else
				set_var _engine_${engine}_build "static"
				isbuilt=STATIC_PLUGIN
			fi
		fi

		# Prepare the information to be shown
		prepare_engine_build_strings $engine
	else
		# It's a subengine, just say yes or no
		if test "`get_engine_build $engine`" = "no" ; then
			isbuilt=no
		else
			isbuilt=1
		fi
	fi

	# Save the settings
	defname="ENABLE_`echo $engine | tr '[a-z]' '[A-Z]'`"
	if test "$isbuilt" = "no" ; then
		add_line_to_config_mk "# $defname"
	else
		add_line_to_config_mk "$defname = $isbuilt"
	fi
done

#
# Show which engines ("frontends") are to be built
#
echo
if test -n "$_engines_built_static" ; then
	echo "Engines (builtin):"
	echo $_engines_built_static | sed 's/@/\
/g
s/#/    /g'
fi

if test -n "$_engines_built_dynamic" ; then
	echo "Engines (plugins):"
	echo $_engines_built_dynamic | sed 's/@/\
/g
s/#/    /g'
fi

if test -n "$_engines_skipped" ; then
	echo "Engines Skipped:"
	echo $_engines_skipped | sed 's/@/\
/g
s/#/    /g'
fi


echo
echo "Creating config.h"
cat > config.h << EOF
/* This file is automatically generated by configure */
/* DO NOT EDIT MANUALLY */

#ifndef CONFIG_H
#define CONFIG_H

$_config_h_data

/* Data types */
typedef unsigned $type_1_byte byte;
typedef unsigned int uint;
typedef unsigned $type_1_byte uint8;
typedef unsigned $type_2_byte uint16;
typedef unsigned $type_4_byte uint32;
typedef signed $type_1_byte int8;
typedef signed $type_2_byte int16;
typedef signed $type_4_byte int32;

#endif /* CONFIG_H */
EOF

echo "Creating config.mk"
cat > config.mk << EOF
# -------- Generated by configure -----------

CXX := $CXX
CXXFLAGS := $CXXFLAGS
LD := $LD
LIBS += $LIBS
RANLIB := $_ranlib
STRIP := $_strip
AR := $_ar
AS := $_as
ASFLAGS := $ASFLAGS
WINDRES := $_windres
WINDRESFLAGS := $WINDRESFLAGS
WIN32PATH=$_win32path
AOS4PATH=$_aos4path
STATICLIBPATH=$_staticlibpath

BACKEND := $_backend
MODULES += $MODULES
MODULE_DIRS += $MODULE_DIRS
EXEPRE := $HOSTEXEPRE
EXEEXT := $HOSTEXEEXT
NASM := $NASM
NASMFLAGS := $NASMFLAGS

prefix = $prefix
exec_prefix = $exec_prefix
bindir = $bindir
libdir = $libdir
datarootdir = $datarootdir
datadir = $datadir
mandir = $mandir
docdir = $docdir

$_config_mk_data

INCLUDES += $INCLUDES
OBJS += $OBJS
DEFINES += $DEFINES
LDFLAGS += $LDFLAGS

$_mak_plugins

port_mk = $_port_mk

SAVED_CONFIGFLAGS  := $SAVED_CONFIGFLAGS
SAVED_LDFLAGS      := $SAVED_LDFLAGS
SAVED_CXX          := $SAVED_CXX
SAVED_CXXFLAGS     := $SAVED_CXXFLAGS
SAVED_CPPFLAGS     := $SAVED_CPPFLAGS
SAVED_ASFLAGS      := $SAVED_ASFLAGS
SAVED_WINDRESFLAGS := $SAVED_WINDRESFLAGS
EOF

#
# Create a custom Makefile when building outside the source tree
# TODO: Add a better check than just looking for 'Makefile'
#
if test ! -f Makefile.common ; then
echo "Creating Makefile"

cat > Makefile << EOF
# -------- Generated by configure -----------
srcdir = $_srcdir
vpath %.h \$(srcdir)
vpath %.cpp \$(srcdir)
vpath %.c \$(srcdir)
vpath %.m \$(srcdir)
vpath %.mm \$(srcdir)
vpath %.asm \$(srcdir)
vpath %.s \$(srcdir)
vpath %.S \$(srcdir)
include \$(srcdir)/Makefile
EOF

fi<|MERGE_RESOLUTION|>--- conflicted
+++ resolved
@@ -134,14 +134,8 @@
 _png=auto
 _theoradec=auto
 _fluidsynth=auto
-<<<<<<< HEAD
 _opengl=auto
 _opengles=auto
-=======
-_16bit=auto
-_opengl=no
-_opengles=no
->>>>>>> afe1a77d
 _readline=auto
 # Default option behaviour yes/no
 _debug_build=auto
@@ -1816,7 +1810,6 @@
 		LIBS="$LIBS -lnsl -lsocket"
 		;;
 	webos)
-<<<<<<< HEAD
 		CXXFLAGS="$CXXFLAGS -I$WEBOS_PDK/include"
 		CXXFLAGS="$CXXFLAGS -I$WEBOS_PDK/include/SDL"
 		CXXFLAGS="$CXXFLAGS -I$WEBOS_PDK/device/usr/include"
@@ -1826,12 +1819,6 @@
 		CXXFLAGS="$CXXFLAGS -mfloat-abi=softfp"
 		LDFLAGS="$LDFLAGS -L$WEBOS_PDK/device/lib"
 		LDFLAGS="$LDFLAGS -L$WEBOS_PDK/device/usr/lib"
-=======
-		CXXFLAGS="$CXXFLAGS -I$WEBOS_PDK/include -I$WEBOS_PDK/include/SDL -I$WEBOS_PDK/device/usr/include"
-		# These compiler options are needed to support the Palm Pixi
-		CXXFLAGS="$CXXFLAGS -mcpu=arm1136jf-s -mfpu=vfp -mfloat-abi=softfp"
-		LDFLAGS="$LDFLAGS -L$WEBOS_PDK/device/lib -L$WEBOS_PDK/device/usr/lib"
->>>>>>> afe1a77d
 		LDFLAGS="$LDFLAGS -Wl,--allow-shlib-undefined"
 		LDFLAGS="$LDFLAGS --sysroot=$WEBOS_PDK/arm-gcc/sysroot"
 		add_line_to_config_mk "WEBOS_SDK = $WEBOS_SDK"
@@ -1944,20 +1931,16 @@
 			_port_mk="backends/platform/dingux/dingux.mk"
 			;;
 		dreamcast)
-<<<<<<< HEAD
 			DEFINES="$DEFINES -DDISABLE_DEFAULT_SAVEFILEMANAGER"
 			DEFINES="$DEFINES -DDISABLE_TEXT_CONSOLE"
 			DEFINES="$DEFINES -DDISABLE_COMMAND_LINE"
+			# for release builds:
+			#DEFINES="$DEFINES -DNOSERIAL"
 			CXXFLAGS="$CXXFLAGS -O3"
 			CXXFLAGS="$CXXFLAGS -funroll-loops"
 			CXXFLAGS="$CXXFLAGS -fschedule-insns2"
 			CXXFLAGS="$CXXFLAGS -fomit-frame-pointer"
 			CXXFLAGS="$CXXFLAGS -fdelete-null-pointer-checks"
-=======
-			DEFINES="$DEFINES -DDISABLE_DEFAULT_SAVEFILEMANAGER -DDISABLE_TEXT_CONSOLE -DDISABLE_COMMAND_LINE -DNOSERIAL"
-			CXXFLAGS="$CXXFLAGS -O3 -funroll-loops -fschedule-insns2 -fomit-frame-pointer -fdelete-null-pointer-checks"
-			_need_memalign=yes
->>>>>>> afe1a77d
 			_backend="dc"
 			_build_scalers=no
 			_mad=yes
@@ -2502,17 +2485,10 @@
 '
 		;;
 	linux*)
-<<<<<<< HEAD
 		_plugin_prefix="lib"
 		_plugin_suffix=".so"
 		CXXFLAGS="$CXXFLAGS -fpic"
 		LIBS="$LIBS -ldl"
-=======
-_def_plugin='
-#define PLUGIN_PREFIX	"lib"
-#define PLUGIN_SUFFIX	".so"
-'
->>>>>>> afe1a77d
 _mak_plugins='
 PLUGIN_EXTRA_DEPS =
 PLUGIN_LDFLAGS  += -shared
@@ -2559,7 +2535,6 @@
 '
 		;;
 	webos)
-<<<<<<< HEAD
 		_plugin_prefix="lib"
 		_plugin_suffix=".so"
 		CXXFLAGS="$CXXFLAGS -fpic"
@@ -2569,23 +2544,6 @@
 PLUGIN_LDFLAGS  += -shared $(LDFLAGS)
 PRE_OBJS_FLAGS  := -Wl,-export-dynamic -Wl,-whole-archive
 POST_OBJS_FLAGS := -Wl,-no-whole-archive
-=======
-_def_plugin='
-#define PLUGIN_PREFIX	"lib"
-#define PLUGIN_SUFFIX	".so"
-'
-_mak_plugins='
-DYNAMIC_MODULES := 1
-PLUGIN_PREFIX := lib
-PLUGIN_SUFFIX := .so
-PLUGIN_EXTRA_DEPS =
-CXXFLAGS        += -DDYNAMIC_MODULES
-CXXFLAGS        += -fpic
-PLUGIN_LDFLAGS  += -shared $(LDFLAGS)
-PRE_OBJS_FLAGS  := -Wl,-export-dynamic -Wl,-whole-archive
-POST_OBJS_FLAGS := -Wl,-no-whole-archive
-LIBS            += -ldl
->>>>>>> afe1a77d
 '
 		;;
 	*)
@@ -3250,132 +3208,12 @@
 		# -lgcc is carefully placed here - we want to catch
 		# all toolchain symbols in *our* libraries rather
 		# than pick up anything unhygenic from the Android libs.
-<<<<<<< HEAD
 		LIBS="-Wl,-Bstatic $static_libs -Wl,-Bdynamic -lgcc $system_libs -llog -lGLESv1_CM"
 		;;
 	n64)
 		# Move some libs down here, otherwise some symbols requires by libvorbis aren't found 
 		# during linking stage
 		LIBS="$LIBS -lc -lgcc -lnosys"
-=======
-		LIBS="-Wl,-Bstatic $static_libs"
-		LIBS="$LIBS -Wl,-Bdynamic -lgcc $system_libs -llog -lGLESv1_CM"
-		DEFINES="$DEFINES -DREDUCE_MEMORY_USAGE"
-		;;
-	dc)
-		INCLUDES="$INCLUDES "'-I$(srcdir)/backends/platform/dc -isystem $(ronindir)/include'
-		LDFLAGS="$LDFLAGS -Wl,-Ttext,0x8c010000 -nostartfiles "'$(ronindir)/lib/crt0.o -L$(ronindir)/lib'
-		LIBS="$LIBS -lronin-noserial -lm"
-		;;
-	dingux)
-		find_sdlconfig
-		INCLUDES="$INCLUDES `$_sdlconfig --prefix="$_sdlpath" --cflags`"
-		LIBS="$LIBS `$_sdlconfig --prefix="$_sdlpath" --libs`"
-		DEFINES="$DEFINES -DSDL_BACKEND -DDINGUX"
-		LDFLAGS="$LDFLAGS "
-		MODULES="$MODULES backends/platform/sdl"
-		;;
-	ds)
-		# TODO ds
-		INCLUDES="$INCLUDES "'-I$(srcdir)/backends/platform/ds/arm9/source'
-		INCLUDES="$INCLUDES "'-I$(srcdir)/backends/platform/ds/commoninclude'
-		INCLUDES="$INCLUDES "'-Ibackends/platform/ds/arm9/data'
-		;;
-	gp2x)
-		find_sdlconfig
-		INCLUDES="$INCLUDES `$_sdlconfig --prefix="$_sdlpath" --cflags`"
-		LIBS="$LIBS `$_sdlconfig --prefix="$_sdlpath" --libs`"
-		LDFLAGS="$LDFLAGS"
-		DEFINES="$DEFINES -DSDL_BACKEND"
-		;;
-	gph)
-		find_sdlconfig
-		INCLUDES="$INCLUDES `$_sdlconfig --prefix="$_sdlpath" --cflags`"
-		LIBS="$LIBS `$_sdlconfig --prefix="$_sdlpath" --libs`"
-		LDFLAGS="$LDFLAGS"
-		DEFINES="$DEFINES -DSDL_BACKEND"
-		;;
-	iphone)
-		OBJCFLAGS="$OBJCFLAGS --std=c99"
-		LIBS="$LIBS -lobjc -framework UIKit -framework CoreGraphics -framework OpenGLES -framework QuartzCore -framework GraphicsServices -framework CoreFoundation -framework Foundation -framework AudioToolbox -framework CoreAudio"
-		;;
-	linuxmoto)
-		find_sdlconfig
-		INCLUDES="$INCLUDES `$_sdlconfig --prefix="$_sdlpath" --cflags`"
-		LIBS="$LIBS `$_sdlconfig --prefix="$_sdlpath" --libs`"
-		DEFINES="$DEFINES -DSDL_BACKEND -DLINUXMOTO"
-		;;
-	n64)
-		INCLUDES="$INCLUDES "'-I$(N64SDK)/include'
-		INCLUDES="$INCLUDES "'-I$(N64SDK)/mips64/include'
-		INCLUDES="$INCLUDES "'-I$(N64SDK)/hkz-libn64'
-		INCLUDES="$INCLUDES "'-I$(srcdir)/backends/platform/n64'
-		LIBS="$LIBS -lpakfs -lframfs -ln64 -ln64utils -lromfs -lm -lstdc++ -lc -lgcc -lz -lnosys"
-		;;
-	null)
-		DEFINES="$DEFINES -DUSE_NULL_DRIVER"
-		;;
-	openpandora)
-		find_sdlconfig
-		INCLUDES="$INCLUDES `$_sdlconfig --prefix="$_sdlpath" --cflags`"
-		LIBS="$LIBS `$_sdlconfig --prefix="$_sdlpath" --libs`"
-		LDFLAGS="$LDFLAGS"
-		DEFINES="$DEFINES -DSDL_BACKEND"
-		;;
-	ps2)
-		# TODO ps2
-		DEFINES="$DEFINES -D_EE -DFORCE_RTL"
-		INCLUDES="$INCLUDES -I$PS2SDK/ee/include -I$PS2SDK/common/include -I$PS2SDK/ports/include"
-		if test "$_dynamic_modules" = no ; then
-			LDFLAGS="$LDFLAGS -mno-crt0 $PS2SDK/ee/startup/crt0.o -T $PS2SDK/ee/startup/linkfile"
-		fi
-		LDFLAGS="$LDFLAGS -L$PS2SDK/ee/lib -L$PS2SDK/ports/lib"
-		LIBS="$LIBS -lmc -lpad -lmouse -lhdd -lpoweroff -lsjpcm -lm -lc -lfileXio -lkernel -lstdc++ "
-		;;
-	psp)
-		DEFINES="$DEFINES -D__PSP__ -DDISABLE_COMMAND_LINE -DDISABLE_DOSBOX_OPL"
-		LIBS="$LIBS -lpng -Wl,-Map,mapfile.txt"
-		;;
-	samsungtv)
-		find_sdlconfig
-		INCLUDES="$INCLUDES `$_sdlconfig --prefix="$_sdlpath" --cflags`"
-		LIBS="$LIBS `$_sdlconfig --prefix="$_sdlpath" --libs`"
-		DEFINES="$DEFINES -DSDL_BACKEND -DSAMSUNGTV"
-		LDFLAGS="$LDFLAGS -shared -fpic"
-		MODULES="$MODULES backends/platform/sdl"
-		;;
-	sdl)
-		find_sdlconfig
-		INCLUDES="$INCLUDES `$_sdlconfig --prefix="$_sdlpath" --cflags`"
-		LIBS="$LIBS `$_sdlconfig --prefix="$_sdlpath" --libs`"
-		DEFINES="$DEFINES -DSDL_BACKEND"
-		;;
-	webos)
-		# There is no sdl-config in the WebOS PDK so we don't use find_sdlconfig here.
-		LIBS="$LIBS -lSDL"
-		DEFINES="$DEFINES -DSDL_BACKEND -DWEBOS"
-		MODULES="$MODULES backends/platform/sdl"
-		;;
-	wii)
-		DEFINES="$DEFINES -D__WII__ -DGEKKO"
-		case $_host_os in
-		gamecube)
-			LIBS="$LIBS -lgxflux -liso9660 -lfat -logc -ldb"
-			;;
-		*)
-			LIBS="$LIBS -lgxflux -ldi -liso9660 -ltinysmb -lfat -lwiiuse -lbte -logc -lwiikeyboard -ldb"
-			;;
-		esac
-		;;
-	wince)
-		INCLUDES="$INCLUDES "'-I$(srcdir) -I$(srcdir)/backends/platform/wince -I$(srcdir)/engines -I$(srcdir)/backends/platform/wince/missing/gcc -I$(srcdir)/backends/platform/wince/CEgui -I$(srcdir)/backends/platform/wince/CEkeys'
-		LIBS="$LIBS -static -lSDL"
-		DEFINES="$DEFINES -DSDL_BACKEND"
-		;;
-	*)
-		echo "support for $_backend backend not implemented in configure script yet"
-		exit 1
->>>>>>> afe1a77d
 		;;
 esac
 
