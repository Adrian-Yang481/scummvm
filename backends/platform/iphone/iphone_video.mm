--- conflicted
+++ resolved
@@ -58,13 +58,6 @@
 	return retCode;
 }
 
-<<<<<<< HEAD
-=======
-void iPhone_setMouseCursor(unsigned short *buffer) {
-	_mouseCursor = buffer;
-	[g_iPhoneViewInstance performSelectorOnMainThread:@selector(updateMouseCursor) withObject:nil waitUntilDone: YES];
-}
-
 void iPhone_setAspectRatioState(bool enable) {
 	_aspectRatioCorrect = enable;
 }
@@ -73,7 +66,6 @@
 	return _aspectRatioCorrect;
 }
 
->>>>>>> a71a91db
 bool iPhone_isHighResDevice() {
 	return _fullHeight > 480;
 }
@@ -470,11 +462,6 @@
 
 	int screenWidth, screenHeight;
 	[self setUpOrientation:[[UIDevice currentDevice] orientation] width:&screenWidth height:&screenHeight];
-<<<<<<< HEAD
-=======
-	
-	//printf("Window: (%d, %d), Surface: (%d, %d), Texture(%d, %d)\n", _fullWidth, _fullHeight, _videoContext.screenWidth, _videoContext.screenHeight, _gameScreenTextureWidth, _gameScreenTextureHeight);
->>>>>>> a71a91db
 
 	if (_screenTexture > 0) {
 		glDeleteTextures(1, &_screenTexture); printOpenGLError();
