--- conflicted
+++ resolved
@@ -116,18 +116,12 @@
 	//@}
 
 	/**
-<<<<<<< HEAD
-	 * Assigns the mouse coords to the mouse event
+	 * Assigns the mouse coords to the mouse event. Furthermore notify the 
+	 * graphics manager about the position change.
 	 *
 	 * The parameters relx and rely for relative mouse movement are Residual specific
 	 */
-	virtual void fillMouseEvent(Common::Event &event, int x, int y, int relx = 0, int rely = 0);
-=======
-	 * Assigns the mouse coords to the mouse event. Furthermore notify the 
-	 * graphics manager about the position change.
-	 */
-	virtual void processMouseEvent(Common::Event &event, int x, int y);
->>>>>>> 79637c55
+	virtual void processMouseEvent(Common::Event &event, int x, int y, int relx = 0, int rely = 0);
 
 	/**
 	 * Remaps key events. This allows platforms to configure
